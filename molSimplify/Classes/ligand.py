# @file ligand.py
#  Defines ligand class for postprocessing DFT results by measuring ligand properties
#
#  Written by JP Janet for HJK Group
#
#  Dpt of Chemical Engineering, MIT
import numpy as np
from itertools import combinations
from molSimplify.Classes.mol3D import mol3D


# Ligand class for postprocessing DFT results by measuring ligand properties
class ligand:
    # Constructor
    #  @param self The object pointer
    #  @param master_mol A mol3D complex to extract ligand from
    #  @param index_list A list of indices of the ligand atoms
    #  @paran dent The denticity of the ligand
    def __init__(self, master_mol, index_list, dent):
        self.master_mol = master_mol
        self.index_list = index_list
        self.dent = dent
        self.ext_int_dict = dict()  # store

    ## Deprecated.
    # map betweem
    # int and ext indcies
    # Obtain the ligand from the complex mol3D object
    # @param self The object pointer
    def obtain_mol3d(self):
        this_mol = mol3D()
        this_ext_int_dict = dict()
        j = 0
        # the old routine where all atoms in the master_mol are gone through from 0 to natoms-1
        # for i in range(0, self.master_mol.natoms):
        #     if i in self.index_list:
        # the new rountine where the indices are taken out directly. This way the order of atoms is preserved
        for i in self.index_list:
            this_mol.addAtom(self.master_mol.getAtom(i))
            this_ext_int_dict.update({i: j})
            j += 1  # keep count of how many are added
        self.mol = this_mol
        self.ext_int_dict = this_ext_int_dict


##########

# Extract axial and equitorial components of a octahedral complex
#  @param mol The mol3D object for the complex
#  @param liglist List of ligands
#  @return ligdents List of ligand dents
#  @return ligcons List of ligand connection indices (in mol)
def ligand_breakdown(mol, flag_loose=False, BondedOct=False, silent=True):
    # this function takes an octahedral
    # complex and returns ligands
    loud = False
    metal_index = mol.findMetal()[0]
    bondedatoms = mol.getBondedAtomsSmart(metal_index, oct=True)
    # print('!!!!!boundatoms', bondedatoms)
    #	print('from get oct' + str(bondedatoms))
    #	print('***\n')
    bonded_atom_symbols = [mol.getAtom(i).symbol() for i in bondedatoms]
<<<<<<< HEAD
    if loud:
=======
    if not silent:
>>>>>>> b6302b71
        print('result of ligand ligand_breakdown', bonded_atom_symbols)
    counter = 0
    liglist = []
    ligdents = []
    ligcons = []
    for atom in bondedatoms:
        # print('this atom type is ' + mol.getAtom(atom).symbol())
        # print('conection number ' + str(atom) + " of " + str(bondedatoms))
        fragment = mol.findsubMol(atom, metal_index)
        this_cons = [x for x in fragment if (x in bondedatoms)]
        # print('fragment',fragment)
        # print('this_cons',this_cons)
        unique = True
        for i, unique_ligands in enumerate(liglist):
            if sorted(fragment) == sorted(unique_ligands):
                unique = False
                matched = i
        if unique:
            liglist.append(fragment)
            ligdents.append(1)
            ligcons.append(this_cons)
        else:
            ligdents[matched] += 1
    return liglist, ligdents, ligcons


def ligand_assign(mol, liglist, ligdents, ligcons, loud=False, name=False):
    valid = True
    # loud = False
    pentadentate = False
    metal_index = mol.findMetal()[0]
    built_ligand_list = list()
    lig_natoms_list = list()
    unique_ligands = list()
    ligand_counts = list()
    all_ligand_counts = [0, 0, 0, 0, 0, 0]
    ligand_records = list()
    ax_con_int_list = list()
    eq_con_int_list = list()
    ax_natoms_list = list()
    eq_natoms_list = list()
    n_ligs = len(liglist)
    max_dent = max(ligdents)
    min_dent = min(ligdents)
    if loud:
        print('********************************************')
        print(("n_ligs = " + str(n_ligs)))
        print(("max d = " + str(max_dent)))
        print(("min_dent = " + str(min_dent)))
        print(("ligand list is" + str(liglist)))
        print(('denticities are  ' + str(ligdents)))
    if (max(ligdents) == 4) and (min(ligdents) != 1):
        valid = False
        print(('bad denticities: ' + str(ligdents)))
        print(('min denticities: ' + str(min(ligdents))))
    if max(ligdents) > 4:
        #### Handling of pentadentate ligands goes here. #####
        if max(ligdents) == 5 and min(ligdents) == 1:
            pentadentate = True
        elif max(ligdents) == 6 and min(ligdents) == 6:
            hexadentate = True
        else:
            valid = False
            print('bad denticities: ' + str(ligdents))
            print('max denticities: ' + str(min(ligdents)))
    if n_ligs > 3 and min(ligdents) > 1:
        valid = False
        print(('too many ligs ' + str((n_ligs))))
    eq_lig_list = list()
    ax_lig_list = list()
    ax_con_list = list()
    eq_con_list = list()
    for i, ligand_indices in enumerate(liglist):
        this_ligand = ligand(mol, ligand_indices, ligdents[i])
        this_ligand.obtain_mol3d()
        # lig_natoms_list.append(this_ligand.mol.natoms) ## old one with obtain_mol3d
        built_ligand_list.append(this_ligand)
        lig_natoms_list.append(len(this_ligand.index_list))
    for j, built_ligs in enumerate(built_ligand_list):
        # test if ligand is unique
        sl = [atom.symbol() for atom in built_ligs.master_mol.getAtomwithinds(built_ligs.index_list)]
        # _sl = [atom.symbol() for atom in built_ligs.mol.getAtoms()] ## old one with obtain_mol3d
        if loud:
            print(('checking lig ' + str(j) + ' : ' + str(sl)))
        unique = 1
        for i, other_sl in enumerate(unique_ligands):
            if sorted(sl) == sorted(other_sl):
                # duplicate
                unique = 0
                ligand_counts[i] += 1
        if unique == 1:
            unique_ligands.append(sl)
            ligand_counts.append(1)
            ligand_records.append(j)
    # loop to bin ligands:
    for j, built_ligs in enumerate(built_ligand_list):
        # test if ligand is unique
        sl = [atom.symbol() for atom in built_ligs.master_mol.getAtomwithinds(built_ligs.index_list)]
        unique = 1
        for i, other_sl in enumerate(unique_ligands):
            if sorted(sl) == sorted(other_sl):
                # duplicate
                # print(i,ligand_counts[i])
                all_ligand_counts[j] = ligand_counts[i]

    if loud:
        print(('unique ligands' + str(unique_ligands)))
        print(('ligand counts' + str(ligand_counts)))
        print(('ligand records ' + str(ligand_records)))
        print((str(max(ligand_counts)) +
               ' is the max and min in  ' + str(min(ligand_counts))))
    n_unique_ligs = len(unique_ligands)
    if (n_ligs == 3) or (n_ligs == 4):  # most common case,
        # one/two equitorial and 2 axial mono
        # or three bidentate
        for i, ligs in enumerate(liglist):
            if ligdents[i] == 1 and min_dent == 1:  # anything with equitorial monos will
                # have higher than 4 n_ligs
                ax_lig_list.append(i)
                if loud:
                    print(('choosing ' + str(i) + ' as ax based on dent =1'))
                ax_con_list.append(ligcons[i])
            if (ligdents[i] >= 2) and (min_dent == 1):
                eq_lig_list.append(i)
                if loud:
                    print(('choosing lig ' + str(i) + ' as eq based on high dent'))
                eq_con_list.append(ligcons[i])
        if (n_ligs == 3) and (min_dent == max_dent):
            if n_unique_ligs == 1:
                # take any 2, they are all the same
                if loud:
                    print('triple bidentate case')
                ax_lig_list.append(0)
                eq_lig_list.append(1)
                eq_lig_list.append(2)
                ax_con_list.append(ligcons[0])
                eq_con_list.append(ligcons[1])
                eq_con_list.append(ligcons[2])
            elif min_dent == 2 and max_dent == 2 and n_ligs == 3 and not n_unique_ligs == 1:
                # this is a hetero/bidentate case
                for i, ligs in enumerate(liglist):
                    if all_ligand_counts[i] == 2:
                        eq_lig_list.append(i)
                        eq_con_list.append(ligcons[i])
                    elif all_ligand_counts[i] == 1:
                        ax_lig_list.append(i)
                        ax_con_list.append(ligcons[i])
    elif (n_ligs == 6):  # all mono  case,
        minz = 500
        maxz = -500
        if loud:
            print('monodentate case')
        allowed = list(range(0, 6))
        not_eq = list()
        for j, built_ligs in enumerate(built_ligand_list):
            this_z = sum([mol.getAtom(ii).coords()[2]
                          for ii in ligcons[j]]) / len(ligcons[j])
            if this_z < minz:
                minz = this_z
                bot_lig = j
                bot_con = ligcons[j]
            if loud:
                print(('updating bot axial to ' + str(bot_lig)))
            if this_z > maxz:
                maxz = this_z
                top_lig = j
                top_con = ligcons[j]
            if loud:
                print(('updating top axial to ' + str(top_lig)))
        not_eq.append(bot_lig)
        not_eq.append(top_lig)

        allowed = [x for x in allowed if ((x not in not_eq))]
        if len(allowed) != 4:
            print(('error in decomp of monodentate case!', allowed))
        eq_lig_list = allowed
        eq_con_list = [ligcons[i] for i in allowed]
        ax_lig_list = [top_lig, bot_lig]
        ax_con_list = [top_con, bot_con]
        if loud:
            print(('geometric eq_list ' + str(eq_lig_list)))
            print(('geometric ax_list ' + str(eq_lig_list)))
        if (max(ligand_counts) != 4) or (min(ligand_counts) != 2):
            if loud:
                print('not a 4-6 case')
            if (max(ligand_counts) == 6):
                if loud:
                    print('6-homoleptic, using geo values')
            # ax=ligand_records[ligand_counts.index(6)]
            # eq_lig=ligand_records[ligand_counts.index(6)]
            else:
                if loud:
                    print('monodentates not the same, using geo values ')
                    print(ligand_counts)
                    print(unique_ligands)
        elif n_unique_ligs == 2:
            if loud:
                print('this is a  4-6 case')
            allowed = list(range(0, 6))
            ax_lig_list = [i for i in allowed if (all_ligand_counts[i] == 2)]
            eq_lig_list = [i for i in allowed if (all_ligand_counts[i] == 4)]
            ax_con_list = [ligcons[i] for i in ax_lig_list]
            eq_con_list = [ligcons[i] for i in eq_lig_list]
    elif n_ligs == 2 and pentadentate:
        #### Handling for pentadentate scaffolds ####
        minz = 500
        maxz = -500
        if loud:
            print('pentadentate case')
        allowed = [0, 1]
        not_eq = list()
        for j, built_ligs in enumerate(built_ligand_list):
            if len(ligcons[j]) == 1:
                #### This is the axial ligand ####
                # print(j, 'axial lig')
                top_lig = j
                top_con = ligcons[j]
                not_eq.append(top_lig)
            else:
                pentadentate_coord_list = np.array([mol.getAtom(
                    ii).coords() for ii in ligcons[j]])
                ##### Adjusting this so that by default, any 4 within the same plane will be assigned as eq. ###
                if loud:
                    print('pentadentate coord LIST!')
                    print(pentadentate_coord_list)
                point_combos = combinations([0, 1, 2, 3, 4], 4)
                error_list = []
                combo_list = []
                for i, combo in enumerate(point_combos):
                    combo_list.append(list(combo))
                    A = []
                    b = []
                    for point_num in combo:
                        coordlist = pentadentate_coord_list[point_num]
                        A.append([coordlist[0], coordlist[1], 1])
                        b.append(coordlist[2])
                    ##### This code builds the best fit plane between 4 points,
                    ##### Then calculates the variance of the 4 points with respect to the plane
                    ##### The 4 that have the least variance are flagged as the eq plane.
                    mat_b = np.matrix(b).T
                    mat_A = np.matrix(A)
                    fit = (mat_A.T * mat_A).I * mat_A.T * mat_b
                    errors = np.squeeze(np.array(mat_b - mat_A * fit))
                    error_var = np.var(errors)
                    error_list.append(error_var)
                if loud:
                    print('combos below')
                    print(combo_list)
                    print('errors next, argmin combo selected')
                    print(error_list)
                not_ax_points = combo_list[np.argmin(error_list)]
                if len(set(not_ax_points)) != 4:
                    print('The equatorial plane is not being assigned correctly. Please check.')
                    sardines
                else:
                    bot_idx = list(set(range(5)) - set(not_ax_points))[0]
                    if loud:
                        print('This is bot_idx', bot_idx)
                    bot_lig = j
                    bot_con = [ligcons[j][bot_idx]]

        allowed = list(set(allowed) - set(not_eq))
        if loud:
            print('this is the allowed list', allowed, not_eq)
        eq_lig_list = allowed
        eq_con_list = [
            list(set([ligcons[i] for i in allowed][0]) - set(top_con) - set(bot_con))]
        ax_lig_list = [top_lig, bot_lig]
        ax_con_list = [top_con, bot_con]
        if loud:
            print('con lists', eq_con_list, ax_con_list)
        ###########################################################################################
        # In the above, the pentadentate ligand is classified as both axial and equatorial.       #
        # The lc atoms are decided by the z-position. Thus the pentadentate ligand has 4 eq-lc    #
        # and 1 ax-lc. Currently should be able to check this and set that up.                    #
        ###########################################################################################
    elif n_ligs == 1 and hexadentate:
        allowed = [0, 1]
        if loud:
            print('hexadentate case')
        not_eq = list()
        for j, built_ligs in enumerate(built_ligand_list):
            hexadentate_coord_list = np.array([mol.getAtom(
                ii).coords() for ii in ligcons[j]])
            ##### Adjusting this so that by default, any 4 within the same plane will be assigned as eq. ###
            if loud:
                print('hexadentate coord LIST!')
                print(hexadentate_coord_list)
            # point_combos = combinations([1,2,3,4,5,6],4)
            pair_combos = list(combinations([0, 1, 2, 3, 4, 5], 2))
            angle_list = []
            pair_list = []
            for i, pair in enumerate(pair_combos):
                pair_list.append(list(pair))
                p1 = np.squeeze(np.array(hexadentate_coord_list[list(pair)[0]]))
                p2 = np.squeeze(np.array(hexadentate_coord_list[list(pair)[1]]))
                m = np.array([mol.getAtom(mol.findMetal()[0]).coords()])
                v1u = np.squeeze(np.array((m - p1) / np.linalg.norm((m - p1))))
                v2u = np.squeeze(np.array((m - p2) / np.linalg.norm((m - p2))))
                # print('v1v2',v1u,v2u)
                angle = np.rad2deg(np.arccos(np.clip(np.dot(v1u, v2u), -1.0, 1.0)))
                if loud:
                    print('pair of atoms, then angle', pair, angle)
                angle_list.append(angle)
            argsort_angle_list = np.squeeze(np.array(angle_list)).argsort()[-3:][::-1]
            point_combos = [pair_list[argsort_angle_list[0]] + pair_list[argsort_angle_list[1]],
                            pair_list[argsort_angle_list[1]] + pair_list[argsort_angle_list[2]],
                            pair_list[argsort_angle_list[2]] + pair_list[argsort_angle_list[0]]]
            error_list = []
            combo_list = []
            fitlist = []
            for i, combo in enumerate(point_combos):
                combo_list.append(combo)
                A = []
                b = []
                for point_num in combo:
                    coordlist = hexadentate_coord_list[point_num]
                    A.append([coordlist[0], coordlist[1], 1])
                    b.append(coordlist[2])
                ##### This code builds the best fit plane between 4 points,
                ##### Then calculates the variance of the 4 points with respect to the plane
                ##### The 4 that have the least variance are flagged as the eq plane.
                mat_b = np.matrix(b).T
                mat_A = np.matrix(A)
                fit = (mat_A.T * mat_A).I * mat_A.T * mat_b
                fitlist.append(fit)
                errors = np.squeeze(np.array(mat_b - mat_A * fit))
                error_var = np.var(errors)
                error_list.append(error_var)
            if loud:
                print('combos below')
                print(combo_list)
                print('errors next, argmin combo selected')
                print(error_list)
            best_fit_planes = np.squeeze(np.array(error_list)).argsort()[:3]
            perpdist = []
            perpcombo = []
            for fitnum, best_fit in enumerate(best_fit_planes):
                temp_fit = fitlist[best_fit]
                temp_combo = combo_list[best_fit]
                perpcombo.append(int(best_fit))
                temp_ax = set(range(0, 6)) - set(temp_combo)
                ax_dist = []
                for point_num in temp_ax:
                    coordlist = hexadentate_coord_list[point_num]
                    planez = [coordlist[0], coordlist[1], 1] * temp_fit
                    # planez = temp_fit[0] * coordlist[0] + temp_fit[1] * coordlist[1] + fit[2]
                    plane_coords = [coordlist[0], coordlist[1], planez]
                    adjusted_coords = [coordlist[0], coordlist[1], coordlist[2]]
                    squared_dist = np.sum((np.array(adjusted_coords) - np.array(plane_coords)) ** 2)
                    dist = np.squeeze(np.sqrt(squared_dist))
                    if loud:
                        print('dist', dist)
                    ax_dist.append(dist)
                perpdist.append(np.mean(ax_dist))
            if loud:
                print("Perpendicular distance is", perpdist, perpcombo, len(perpdist), len(best_fit_planes))
            not_ax_points = combo_list[perpcombo[np.argmax(np.array(perpdist))]]
            if len(set(not_ax_points)) != 4:
                print('The equatorial plane is not being assigned correctly. Please check.')
                sardines
            else:
                bot_idx = list(set(range(6)) - set(not_ax_points))[0]
                top_idx = list(set(range(6)) - set(not_ax_points))[1]
                if loud:
                    print('This is bot_idx', bot_idx)
                bot_lig = j
                top_lig = j
                bot_con = [ligcons[j][bot_idx]]
                top_con = [ligcons[j][top_idx]]
        allowed = list(set(allowed) - set(not_eq))
        if loud:
            print('this is the allowed list', allowed, not_eq)
        eq_lig_list = [top_lig]
        eq_con_list = eq_con_list = [
            list(set([ligcons[0][i] for i in not_ax_points]))]
        ax_lig_list = [top_lig, bot_lig]
        ax_con_list = [top_con, bot_con]
        if loud:
            print('con lists', eq_con_list, ax_con_list)

    ############### DONE WITH CLASSIFICATION ######
    # ax_lig=ligand_records[ligand_counts.index(2)]
    # eq_lig=ligand_records[ligand_counts.index(4)]
    ax_ligand_list = [built_ligand_list[i] for i in ax_lig_list]
    eq_ligand_list = [built_ligand_list[i] for i in eq_lig_list]
    if loud and valid:
        print(('lig_nat_list', lig_natoms_list))
        print(('eq_liq is ind ', eq_lig_list))
        print(('ax_liq is ind ', ax_lig_list))
        print(('ax built lig [0] ext ind :' +
               str(list(built_ligand_list[ax_lig_list[0]].ext_int_dict.keys()))))
        if len(ax_lig_list) > 1:
            print(('ax built lig [1] ext ind :' +
                   str(list(built_ligand_list[ax_lig_list[1]].ext_int_dict.keys()))))
        print(('eq built lig [0] ext ind: ' +
               str(list(built_ligand_list[eq_lig_list[0]].ext_int_dict.keys()))))
        print(('eq_con is ' + str((eq_con_list))))
        print(('ax_con is ' + str((ax_con_list))))
    if name:  ## TODO: this part might be broken. Maybe not of much use though.
        for i, ax_ligand in enumerate(ax_ligand_list):
            if not os.path.isdir('ligands'):
                os.mkdir('ligands')
            ax_ligand.mol.writexyz('ligands/' + name +
                                   '_' + str(i) + '_ax.xyz')
        for i, eq_ligand in enumerate(eq_ligand_list):
            if not os.path.isdir('ligands'):
                os.mkdir('ligands')
            eq_ligand.mol.writexyz('ligands/' + name +
                                   '_' + str(i) + '_eq.xyz')
    for j, ax_con in enumerate(ax_con_list):
        current_ligand_index_list = built_ligand_list[ax_lig_list[j]].index_list
        ax_con_int_list.append([current_ligand_index_list.index(i) for i in ax_con])
        # ax_con_int_list.append(
        #     [built_ligand_list[ax_lig_list[j]].ext_int_dict[i] for i in ax_con])  # convert to interal index ## old one with obtain_mol3d
    for j, eq_con in enumerate(eq_con_list):
        current_ligand_index_list = built_ligand_list[eq_lig_list[j]].index_list
        eq_con_int_list.append([current_ligand_index_list.index(i) for i in eq_con])
        # eq_con_int_list.append(
        #     [built_ligand_list[eq_lig_list[j]].ext_int_dict[i] for i in eq_con])  # convert to interal index ## old one with obtain_mol3d
    if loud:
        print(('int eq ' + str(eq_con_int_list)))
        print(('ext eq ' + str(eq_con_list)))
        print('**********************************************')
    for ax_lig in ax_lig_list:
        ax_natoms_list.append(lig_natoms_list[ax_lig])
    for eq_lig in eq_lig_list:
        eq_natoms_list.append(lig_natoms_list[eq_lig])
    return ax_ligand_list, eq_ligand_list, ax_natoms_list, eq_natoms_list, ax_con_int_list, eq_con_int_list, ax_con_list, eq_con_list, built_ligand_list


def ligand_assign_consistent(mol, liglist, ligdents, ligcons, loud=False, name=False):
    ####### This ligand assignment code handles octahedral complexes consistently.
    ####### It should be able to assign any octahedral complex
    valid = True
    hexadentate = False
    pentadentate = False
    metal_index = mol.findMetal()[0]
    built_ligand_list = list()
    lig_natoms_list = list()
    unique_ligands = list()
    ligand_counts = list()
    all_ligand_counts = [0, 0, 0, 0, 0, 0]
    ligand_records = list()
    ax_con_int_list = list()
    eq_con_int_list = list()
    ax_natoms_list = list()
    eq_natoms_list = list()
    n_ligs = len(liglist)
    max_dent = max(ligdents)
    min_dent = min(ligdents)
    if loud:
        print('********************************************')
        print(("n_ligs = " + str(n_ligs)))
        print(("max d = " + str(max_dent)))
        print(("min_dent = " + str(min_dent)))
        print(("ligand list is" + str(liglist)))
        print(('denticities are  ' + str(ligdents)))
    if max(ligdents) > 4:
        #### Handling of pentadentate ligands goes here. #####
        if max(ligdents) == 5 and min(ligdents) == 1:
            pentadentate = True
        elif max(ligdents) == 6 and min(ligdents) == 6:
            hexadentate = True
        else:
            valid = False
            print('bad denticities: ' + str(ligdents))
            print('max denticities: ' + str(min(ligdents)))
    if n_ligs > 3 and min(ligdents) > 1:
        valid = False
        print(('too many ligs ' + str((n_ligs))))
    eq_lig_list = list()
    ax_lig_list = list()
    ax_con_list = list()
    eq_con_list = list()
    symbol_list = list()
    for i, ligand_indices in enumerate(liglist):
        this_ligand = ligand(mol, ligand_indices, ligdents[i])
        this_ligand.obtain_mol3d()
        built_ligand_list.append(this_ligand)
        lig_natoms_list.append(len(this_ligand.index_list))
    for j, built_ligs in enumerate(built_ligand_list):
        # test if ligand is unique
        sl = [atom.symbol() for atom in built_ligs.master_mol.getAtomwithinds(built_ligs.index_list)]
        # _sl = [atom.symbol() for atom in built_ligs.mol.getAtoms()] ## old one with obtain_mol3d
        symbol_list.append(sorted(sl))
        if loud:
            print(('checking lig ' + str(j) + ' : ' + str(sl)))
        unique = 1
        for i, other_sl in enumerate(unique_ligands):
            if sorted(sl) == sorted(other_sl):
                # duplicate
                unique = 0
                ligand_counts[i] += 1
        if unique == 1:
            unique_ligands.append(sl)
            ligand_counts.append(1)
            ligand_records.append(j)
    # loop to bin ligands:
    for j, built_ligs in enumerate(built_ligand_list):
        # test if ligand is unique
        sl = [atom.symbol() for atom in built_ligs.master_mol.getAtomwithinds(built_ligs.index_list)]
        unique = 1
        for i, other_sl in enumerate(unique_ligands):
            print('othersl', other_sl)
            if sorted(sl) == sorted(other_sl):
                # duplicate
                # print(i,ligand_counts[i])
                all_ligand_counts[j] = ligand_counts[i]
    ### Here, obtain a flat last of all connecting atoms (should be of length 6 for octahedral complexes)
    flat_ligcons = [item for sublist in ligcons for item in sublist]
    ### Obtain coordinates for the connecting atoms
    flat_coord_list = np.array([mol.getAtom(ii).coords() for ii in flat_ligcons])
    if loud:
        print('consistent coord LIST!')
        print(flat_coord_list)
    ### Below, take all combinations of two atoms, and measure their angles through the metal
    pair_combos = list(combinations([0, 1, 2, 3, 4, 5], 2))
    angle_list = []
    pair_list = []
    for i, pair in enumerate(pair_combos):
        pair_list.append(list(pair))
        p1 = np.squeeze(np.array(flat_coord_list[list(pair)[0]]))
        p2 = np.squeeze(np.array(flat_coord_list[list(pair)[1]]))
        m = np.array([mol.getAtom(mol.findMetal()[0]).coords()])
        v1u = np.squeeze(np.array((m - p1) / np.linalg.norm((m - p1))))
        v2u = np.squeeze(np.array((m - p2) / np.linalg.norm((m - p2))))
        angle = np.rad2deg(np.arccos(np.clip(np.dot(v1u, v2u), -1.0, 1.0)))
        if loud:
            print('pair of atoms, then angle', pair, angle)
        angle_list.append(angle)
    argsort_angle_list = np.squeeze(np.array(angle_list)).argsort()[-3:][::-1]
    ### Get the 3 largest angles through the metal, which should define the x, y, and z planes of symmetry
    ### Then define those planes of symmetry with the atom indices (point_combos)
    point_combos = [pair_list[argsort_angle_list[0]] + pair_list[argsort_angle_list[1]],
                    pair_list[argsort_angle_list[1]] + pair_list[argsort_angle_list[2]],
                    pair_list[argsort_angle_list[2]] + pair_list[argsort_angle_list[0]]]
    #### Next, fit each of these planes with a best fit plane. 
    #### The plane that fits best will be the equatorial plane by default. 
    #### In some cases, the plane must be overruled (i.e seesaw tetradentates)
    #### For those cases, the plane is handled correctly within the subcode.
    error_list = []
    combo_list = []
    fitlist = []
    for i, combo in enumerate(point_combos):
        combo_list.append(combo)
<<<<<<< HEAD
        if loud:
            print('combo',combo)
=======
        print('combo', combo)
>>>>>>> b6302b71
        A = []
        b = []
        m = np.array([mol.getAtom(mol.findMetal()[0]).coords()])
        temp_BL = []
        for point_num in combo:
            coordlist = flat_coord_list[point_num]
            A.append([coordlist[0], coordlist[1], 1])
            b.append(coordlist[2])
        mat_b = np.matrix(b).T
        mat_A = np.matrix(A)
        try:
            fit = (mat_A.T * mat_A).I * mat_A.T * mat_b
            fitlist.append(fit)
            errors = np.squeeze(np.array(mat_b - mat_A * fit))
            error_var = np.var(errors)
            error_list.append(error_var)
        except:
            error_list.append(10000)
    if loud:
        print('combos below')
        print(combo_list)
        print('errors next, argmin combo selected')
        print(error_list)
    #### Find the points that correspond to the best fit plane through 4 points.
    #### Eq points are used later.
    eq_points = combo_list[np.argmin(np.array(error_list))]
    if loud:
        print(('unique ligands' + str(unique_ligands)))
        print(('ligand counts' + str(ligand_counts)))
        print(('ligand records ' + str(ligand_records)))
        print((str(max(ligand_counts)) +
               ' is the max and min in  ' + str(min(ligand_counts))))
    n_unique_ligs = len(unique_ligands)
    if (n_ligs == 6):  # all mono  case,
        allowed = range(0, 6)
        print('monodentate case')
        if n_unique_ligs == 1:
            print('homoleptic monodentate')
            eq_lig_list = range(0, 4)
            eq_con_list = [ligcons[j] for j in eq_lig_list]
            ax_lig_list = range(4, 6)
            ax_con_list = [ligcons[j] for j in ax_lig_list]
        elif n_unique_ligs == 2:
            print('monodentate 5+1')
<<<<<<< HEAD
            if loud:
                print(ligand_counts,unique_ligands)
=======
            print(ligand_counts, unique_ligands)
>>>>>>> b6302b71
            eq_lig_list = list()
            if max(ligand_counts) in [5, 4]:
                for i, ligand_count in enumerate(ligand_counts):
                    temp_unique = unique_ligands[i]
                    for j, built_ligs in enumerate(built_ligand_list):
                        sym_list = [atom.symbol() for atom in
                                    built_ligs.master_mol.getAtomwithinds(built_ligs.index_list)]
                        if sym_list != temp_unique:
                            continue
<<<<<<< HEAD
                        elif (ligand_count in [4,5]) and len(eq_lig_list)<4:
=======
                        elif (ligand_count in [4, 5]) and len(eq_lig_list) < 4:
                            print('recognized!')
>>>>>>> b6302b71
                            eq_lig_list.append(j)
                            eq_con_list.append(ligcons[j])
                        elif len(ax_lig_list) < 2:
                            ax_lig_list.append(j)
                            ax_con_list.append(ligcons[j])
        elif n_unique_ligs == 3:
            print('monodentate 4+1+1')
            #### Need to identify if in seesaw-style configuration or planar configuration
            if max(ligand_counts) == 4:
                four_repeats = list()
                for i, ligand_count in enumerate(ligand_counts):
                    temp_unique = unique_ligands[i]
                    for j, built_ligs in enumerate(built_ligand_list):
                        sym_list = [atom.symbol() for atom in
                                    built_ligs.master_mol.getAtomwithinds(built_ligs.index_list)]
                        if sym_list != temp_unique:
                            continue
                        elif (ligand_count == 4) and len(four_repeats) < 4:
                            four_repeats.append(j)
<<<<<<< HEAD
                if loud:
                    print('this is four repeats',four_repeats)
=======
                print('this is four repeats', four_repeats)
>>>>>>> b6302b71
                four_repeats_cons = [ligcons[j] for j in four_repeats]
                pair_combos = list(combinations([0, 1, 2, 3], 2))
                angle_list = []
                pair_list = []
                coord_list = np.array([mol.getAtom(ii[0]).coords() for ii in four_repeats_cons])
                for i, pair in enumerate(pair_combos):
                    pair_list.append(list(pair))
                    p1 = np.squeeze(np.array(coord_list[list(pair)[0]]))
                    p2 = np.squeeze(np.array(coord_list[list(pair)[1]]))
                    m = np.array([mol.getAtom(mol.findMetal()[0]).coords()])
                    v1u = np.squeeze(np.array((m - p1) / np.linalg.norm((m - p1))))
                    v2u = np.squeeze(np.array((m - p2) / np.linalg.norm((m - p2))))
                    # print('v1v2',v1u,v2u)
                    angle = np.rad2deg(np.arccos(np.clip(np.dot(v1u, v2u), -1.0, 1.0)))
                    if loud:
                        print('pair of atoms, then angle', pair, angle)
                    angle_list.append(angle)
                #### Seesaws will have only 1 ~180 degree angle, whereas planar ligands will have two. 
                #### Thus, after measuring the angles for all tetradentate connecting atoms through the metal,
                #### looking at the angle of the first (not zeroeth) element tells us whether or not we have a seesaw.
                test_angle = np.sort(np.array(angle_list))[::-1][1]
                if test_angle < 140:
                    seesaw = True
                    #### In the seesaw, the two furthest apart are denoted as axial. 
                    #### The equatorial plane consists of 2 seesaw connecting atoms, and two monodentates.
                    axial_pair = [four_repeats_cons[val] for val in list(pair_list[np.argmax(np.array(angle_list))])]
                else:
                    seesaw = False
                    #### In the planar set, the two monodentates are axial, and tetradentate is equatorial.
                    axial_pair = list(set(allowed) - set(four_repeats))
                if not seesaw:
                    print('all repeated monodentates in eq plane')
                    eq_lig_list = four_repeats
                    eq_con_list = four_repeats_cons  ### ADDED
                    ax_lig_list = axial_pair
                    ax_con_list = [ligcons[axial_pair[0]], ligcons[axial_pair[1]]]
                else:  # 2 points in eq plane, seesaw case
                    ### currently this is inconsistent with 
                    print('two repeated monodentates in eq plane')
                    eq_plane_cons = list(set(flat_ligcons) - set([val[0] for val in axial_pair]))
                    eq_con_list = [ligcons[j] for j in range(len(ligcons)) if ligcons[j] in eq_plane_cons]
                    eq_lig_list = [i for i in range(len(ligcons)) if ligcons[i] in eq_plane_cons]
                    ax_lig_list = [i for i in range(len(ligcons)) if ligcons[i] not in eq_plane_cons]
                    ax_con_list = [ligcons[j] for j in range(len(ligcons)) if ligcons[j] not in eq_plane_cons]
            #### Currently, the 3+1+1+1 case is not handled generally. Must fix. -Aditya
            else:
                minz = 500
                maxz = -500
                if loud:
                    print('monodentate case')
                allowed = list(range(0, 6))
                not_eq = list()
                for j, built_ligs in enumerate(built_ligand_list):
                    this_z = sum([mol.getAtom(ii).coords()[2]
                                  for ii in ligcons[j]]) / len(ligcons[j])
                    if this_z < minz:
                        minz = this_z
                        bot_lig = j
                        bot_con = ligcons[j]
                    if loud:
                        print(('updating bot axial to ' + str(bot_lig)))
                    if this_z > maxz:
                        maxz = this_z
                        top_lig = j
                        top_con = ligcons[j]
                    if loud:
                        print(('updating top axial to ' + str(top_lig)))
                not_eq.append(bot_lig)
                not_eq.append(top_lig)
                allowed = [x for x in allowed if ((x not in not_eq))]
                if len(allowed) != 4:
                    print(('error in decomp of monodentate case!', allowed))
                eq_lig_list = allowed
                eq_con_list = [ligcons[i] for i in allowed]
                ax_lig_list = [top_lig, bot_lig]
                ax_con_list = [top_con, bot_con]
        else:  ### with more than 4 ligands, the ax/eq breaks down. Just going to stick with def of eq plane.
            print('monodentate more than 3 unique')
            eq_ligcons = list(set([flat_ligcons[j] for j in eq_points]))
            eq_lig_list = eq_points
            eq_con_list = [ligcons[j] for j in eq_lig_list]
<<<<<<< HEAD
            ax_lig_list = list(set(allowed)-set(eq_points))
=======
            print('this is eq con list')
            ax_lig_list = list(set(allowed) - set(eq_points))
>>>>>>> b6302b71
            ax_con_list = [ligcons[j] for j in ax_lig_list]
    elif (n_ligs == 3):  # triple bidentate or 4+1+1, can be seesaw/planar or 3+2+1
        if max(ligdents) == 4:
            print('4+1+1 case')
            allowed = range(0, 3)
            tetradentate_ligand_idx = np.argmax(ligdents)
            tetradentate_cons = ligcons[tetradentate_ligand_idx]
            pair_combos = list(combinations([0, 1, 2, 3], 2))
            angle_list = []
            pair_list = []
            coord_list = np.array([mol.getAtom(ii).coords() for ii in tetradentate_cons])
            for i, pair in enumerate(pair_combos):
                pair_list.append(list(pair))
                p1 = np.squeeze(np.array(coord_list[list(pair)[0]]))
                p2 = np.squeeze(np.array(coord_list[list(pair)[1]]))
                m = np.array([mol.getAtom(mol.findMetal()[0]).coords()])
                v1u = np.squeeze(np.array((m - p1) / np.linalg.norm((m - p1))))
                v2u = np.squeeze(np.array((m - p2) / np.linalg.norm((m - p2))))
                # print('v1v2',v1u,v2u)
                angle = np.rad2deg(np.arccos(np.clip(np.dot(v1u, v2u), -1.0, 1.0)))
                if loud:
                    print('pair of atoms, then angle', pair, angle)
                angle_list.append(angle)
            #### Seesaws will have only 1 ~180 degree angle, whereas planar ligands will have two. 
            #### Thus, after measuring the angles for all tetradentate connecting atoms through the metal,
            #### looking at the angle of the first (not zeroeth) element tells us whether or not we have a seesaw.
            test_angle = np.sort(np.array(angle_list))[::-1][1]
            if test_angle < 140:
                seesaw = True
                #### In the seesaw, the two furthest apart are denoted as axial. 
                #### The equatorial plane consists of 2 seesaw connecting atoms, and two monodentates.
                axial_pair = [tetradentate_cons[val] for val in list(pair_list[np.argmax(np.array(angle_list))])]
            else:
                seesaw = False
                #### In the planar set, the two monodentates are axial, and tetradentate is equatorial.
                axial_pair = list(set(allowed) - set([tetradentate_ligand_idx]))
            if not seesaw:
                print('all tetradentate in eq plane')
                eq_lig_list = [tetradentate_ligand_idx]
                eq_con_list = [tetradentate_cons]  ### ADDED
                ax_lig_list = axial_pair
                ax_con_list = [ligcons[axial_pair[0]], ligcons[axial_pair[1]]]
            else:  # 2 points in eq plane, seesaw case
                print('two tetradentate in eq plane')
                eq_plane = list(set(flat_ligcons) - set(axial_pair))
                #### Find the two connecting atoms of the seesaw that lie in the equatorial plane
                tet_eq = list(set(eq_plane).intersection(set(tetradentate_cons)))
                eq_con_list = [ligcons[j] if len(ligcons[j]) == 1 else tet_eq for j in range(len(ligcons))]
                eq_lig_list = allowed
                ax_lig_list = [tetradentate_ligand_idx, tetradentate_ligand_idx]
                ax_con_list = [[axial_pair[0]], [axial_pair[1]]]
        elif max(ligdents) == 3:
            print('3+2+1 case')
            allowed = range(0, 3)
            tridentate_ligand_idx = np.argmax(ligdents)
            monodentate_ligand_idx = np.argmin(ligdents)
            bidentate_ligand_idx = list(set(allowed) - set([tridentate_ligand_idx]) - set([monodentate_ligand_idx]))[0]
            tridentate_cons = ligcons[tridentate_ligand_idx]
            bidentate_cons = ligcons[bidentate_ligand_idx]
            monodentate_cons = ligcons[monodentate_ligand_idx]
            pair_combos = list(combinations([0, 1, 2], 2))
            angle_list = []
            pair_list = []
            coord_list = np.array([mol.getAtom(ii).coords() for ii in tridentate_cons])
            for i, pair in enumerate(pair_combos):
                pair_list.append(list(pair))
                p1 = np.squeeze(np.array(coord_list[list(pair)[0]]))
                p2 = np.squeeze(np.array(coord_list[list(pair)[1]]))
                m = np.array([mol.getAtom(mol.findMetal()[0]).coords()])
                v1u = np.squeeze(np.array((m - p1) / np.linalg.norm((m - p1))))
                v2u = np.squeeze(np.array((m - p2) / np.linalg.norm((m - p2))))
                # print('v1v2',v1u,v2u)
                angle = np.rad2deg(np.arccos(np.clip(np.dot(v1u, v2u), -1.0, 1.0)))
                if loud:
                    print('pair of atoms, then angle', pair, angle)
                angle_list.append(angle)
            #### The tridentate can either be planar or not. If planar, it will have at least one
            #### angle that is close to 180 between connecting atoms, through the metal.
            test_angle = np.sort(np.array(angle_list))[::-1][0]
            if test_angle < 140:
                planar = False
                coord_list = np.array([mol.getAtom(ii).coords() for ii in tridentate_cons])
                p1 = np.array(mol.getAtom(monodentate_cons[0]).coords())
                angle_list = []
                for k, tri_con in enumerate(tridentate_cons):
                    p2 = np.squeeze(np.array(coord_list[k]))
                    v1u = np.squeeze(np.array((m - p1) / np.linalg.norm((m - p1))))
                    v2u = np.squeeze(np.array((m - p2) / np.linalg.norm((m - p2))))
                    angle = np.rad2deg(np.arccos(np.clip(np.dot(v1u, v2u), -1.0, 1.0)))
                    angle_list.append(angle)
                #### If not planar, one connection atom (for the monodentate ligand) will be opposite
                #### the connections for the tridentate ligands. Assigning this atom as the opposite monodentate.
                #### If not planar, considering the plane with the bidentate to be equatorial.
                opposite_monodentate = [tridentate_cons[np.argmax(np.array(angle_list))]]
            else:
                print('planar')
                planar = True
                coord_list = np.array([mol.getAtom(ii).coords() for ii in tridentate_cons])
                m = np.array([mol.getAtom(mol.findMetal()[0]).coords()])
                for bi_con in bidentate_cons:
                    p1 = np.array(mol.getAtom(bi_con).coords())
                    angle_list = []
                    for k, tri_con in enumerate(tridentate_cons):
                        p2 = np.squeeze(np.array(coord_list[k]))
                        v1u = np.squeeze(np.array((m - p1) / np.linalg.norm((m - p1))))
                        v2u = np.squeeze(np.array((m - p2) / np.linalg.norm((m - p2))))
                        angle = np.rad2deg(np.arccos(np.clip(np.dot(v1u, v2u), -1.0, 1.0)))
                        angle_list.append(angle)
                    test_angle = np.sort(np.array(angle_list))[::-1][0]
                    #### If the tridentate is planar, only one of the bidentate connecting atoms
                    #### will be across the tridentate. Thus the equatorial plane will be defined
                    #### as the planar tridentate plus one connection atom for the bidentate
                    #### The monodentate and the second bidentate connecting atoms are denoted axial.
                    if test_angle > 140:
                        bidentate_eq_con = [bi_con]
                        bidentate_ax_con = [list(set(bidentate_cons) - set([bi_con]))[0]]
            if planar:
                eq_lig_list = [tridentate_ligand_idx, bidentate_ligand_idx]
                eq_con_list = [tridentate_cons, bidentate_eq_con]  ### ADDED
                ax_lig_list = [monodentate_ligand_idx, bidentate_ligand_idx]
                ax_con_list = [monodentate_cons, bidentate_ax_con]
            else:
                eq_lig_list = [tridentate_ligand_idx, bidentate_ligand_idx]
                eq_con_list = [tridentate_cons, bidentate_cons]  ### ADDED
                ax_lig_list = [monodentate_ligand_idx, tridentate_ligand_idx]
                ax_con_list = [monodentate_cons, opposite_monodentate]
        elif (max(ligdents) == 2) and (min(ligdents) == 2):
            print('triple bidentate case')
            allowed = range(0, 3)
            bidentate_cons_1 = ligcons[0]
            bidentate_cons_2 = ligcons[1]
            bidentate_cons_3 = ligcons[2]
            #### Using previously defined eq plane to determine the axial positions
            eq_ligcons = set([flat_ligcons[j] for j in eq_points])
            eq_con_bidentate_list = [list(set(bidentate_cons_1).intersection(eq_ligcons)),
                                     list(set(bidentate_cons_2).intersection(eq_ligcons)),
                                     list(set(bidentate_cons_3).intersection(eq_ligcons))]
            #### all 3 ligands classified as equatorial because at least one atom connects to the equatorial plane for all
            #### axial only has two, where the axial connection is defined
            eq_con_list = [eq_con_bidentate_list[0], eq_con_bidentate_list[1], eq_con_bidentate_list[2]]
            eq_lig_list = allowed
            ax_con_list = [list(set(ligcons[i]) - set(eq_con_bidentate_list[i])) for i in allowed if
                           (len(eq_con_bidentate_list[i]) == 1)]
            ax_lig_list = [i for i in allowed if (len(eq_con_bidentate_list[i]) == 1)]
    elif (n_ligs == 2 and not pentadentate):  # 4+2 or 3+3
        if ((max(ligdents) == 4) and (min(ligdents) == 2)):
            print('4+2 mode')
            #### 4+2 cases are handled in the exact same way as 4+1+1 seesaws. See above for explanation.
            #### The seesaw tetradentate ligand has two axial and two equatorial connecting atoms.
            allowed = range(0, 2)
            tetradentate_ligand_idx = np.argmax(ligdents)
            tetradentate_cons = ligcons[tetradentate_ligand_idx]
            pair_combos = list(combinations([0, 1, 2, 3], 2))
            angle_list = []
            pair_list = []
            coord_list = np.array([mol.getAtom(ii).coords() for ii in tetradentate_cons])
            for i, pair in enumerate(pair_combos):
                pair_list.append(list(pair))
                p1 = np.squeeze(np.array(coord_list[list(pair)[0]]))
                p2 = np.squeeze(np.array(coord_list[list(pair)[1]]))
                m = np.array([mol.getAtom(mol.findMetal()[0]).coords()])
                v1u = np.squeeze(np.array((m - p1) / np.linalg.norm((m - p1))))
                v2u = np.squeeze(np.array((m - p2) / np.linalg.norm((m - p2))))
                # print('v1v2',v1u,v2u)
                angle = np.rad2deg(np.arccos(np.clip(np.dot(v1u, v2u), -1.0, 1.0)))
                if loud:
                    print('pair of atoms, then angle', pair, angle)
                angle_list.append(angle)
            axial_pair = [tetradentate_cons[val] for val in list(pair_list[np.argmax(np.array(angle_list))])]
            eq_plane = list(set(flat_ligcons) - set(axial_pair))
            tet_eq = list(set(eq_plane).intersection(set(tetradentate_cons)))
            eq_con_list = [ligcons[j] if len(ligcons[j]) == 2 else tet_eq for j in range(len(ligcons))]
            eq_lig_list = allowed
            ax_lig_list = [tetradentate_ligand_idx, tetradentate_ligand_idx]
            ax_con_list = [[axial_pair[0]], [axial_pair[1]]]
        if ((max(ligdents) == 3) and (min(ligdents) == 3)):
            print('3+3 mode')
            allowed = range(0, 2)
            tridentate_cons_1 = ligcons[0]
            tridentate_cons_2 = ligcons[1]
            pair_combos = list(combinations([0, 1, 2], 2))
            angle_list = []
            pair_list = []
            coord_list = np.array([mol.getAtom(ii).coords() for ii in tridentate_cons_1])
            for i, pair in enumerate(pair_combos):
                pair_list.append(list(pair))
                p1 = np.squeeze(np.array(coord_list[list(pair)[0]]))
                p2 = np.squeeze(np.array(coord_list[list(pair)[1]]))
                m = np.array([mol.getAtom(mol.findMetal()[0]).coords()])
                v1u = np.squeeze(np.array((m - p1) / np.linalg.norm((m - p1))))
                v2u = np.squeeze(np.array((m - p2) / np.linalg.norm((m - p2))))
                # print('v1v2',v1u,v2u)
                angle = np.rad2deg(np.arccos(np.clip(np.dot(v1u, v2u), -1.0, 1.0)))
                if loud:
                    print('pair of atoms, then angle', pair, angle)
                angle_list.append(angle)
            test_angle = np.sort(np.array(angle_list))[::-1][0]
            #### Like the above 3+2+1 case, the tridentate must be classified into planar or not.
            #### If not planar, both ligands are both axial and equatorial.
            #### If planar, the ligand that falls on the eq_points (as found above), is only equatorial,
            #### but the tridentate ligand with one equatorial position and two axial is classified as both.
            if test_angle < 140:
                planar = False
            else:
                planar = True
            eq_ligcons = set([flat_ligcons[j] for j in eq_points])
            if not planar:
                eq_con_list = [list(set(tridentate_cons_1).intersection(eq_ligcons)),
                               list(set(tridentate_cons_2).intersection(eq_ligcons))]
                ax_con_list = [list(set(tridentate_cons_1) - set(eq_con_list[0])),
                               list(set(tridentate_cons_2) - set(eq_con_list[1]))]
                eq_lig_list = [0, 1]
                ax_lig_list = [0, 1]
            else:
                eq_lig1 = list(set(tridentate_cons_1).intersection(eq_ligcons))
                eq_lig2 = list(set(tridentate_cons_2).intersection(eq_ligcons))
                eq_con_list = [eq_lig1, eq_lig2]
                eq_lig_list = [0, 1]
                if len(eq_lig1) == 1:
                    ax_con_list = [list(set(tridentate_cons_1) - set(eq_con_list[0]))]
                    ax_lig_list = [0]
                else:
                    ax_con_list = [list(set(tridentate_cons_2) - set(eq_con_list[1]))]
                    ax_lig_list = [1]
    elif (n_ligs == 2 and pentadentate):
        #### Handling for pentadentate scaffolds ####
        if loud:
            print('pentadentate case')
        allowed = [0, 1]
        not_eq = list()
        for j, built_ligs in enumerate(built_ligand_list):
            if len(ligcons[j]) == 1:
                #### This is the axial ligand ####
                # print(j, 'axial lig')
                top_lig = j
                top_con = ligcons[j]
                not_eq.append(top_lig)
            else:
                pentadentate_coord_list = np.array([mol.getAtom(
                    ii).coords() for ii in ligcons[j]])
                ##### Adjusting this so that by default, any 4 within the same plane will be assigned as eq. ###
                if loud:
                    print('pentadentate coord LIST!')
                    print(pentadentate_coord_list)
                point_combos = combinations([0, 1, 2, 3, 4], 4)
                error_list = []
                combo_list = []
                for i, combo in enumerate(point_combos):
                    combo_list.append(list(combo))
                    A = []
                    b = []
                    for point_num in combo:
                        coordlist = pentadentate_coord_list[point_num]
                        A.append([coordlist[0], coordlist[1], 1])
                        b.append(coordlist[2])
                    ##### This code builds the best fit plane between 4 points,
                    ##### Then calculates the variance of the 4 points with respect to the plane
                    ##### The 4 that have the least variance are flagged as the eq plane.
                    mat_b = np.matrix(b).T
                    mat_A = np.matrix(A)
                    fit = (mat_A.T * mat_A).I * mat_A.T * mat_b
                    errors = np.squeeze(np.array(mat_b - mat_A * fit))
                    error_var = np.var(errors)
                    error_list.append(error_var)
                if loud:
                    print('combos below')
                    print(combo_list)
                    print('errors next, argmin combo selected')
                    print(error_list)
                not_ax_points = combo_list[np.argmin(error_list)]
                if len(set(not_ax_points)) != 4:
                    print('The equatorial plane is not being assigned correctly. Please check.')
                    sardines
                else:
                    bot_idx = list(set(range(5)) - set(not_ax_points))[0]
                    if loud:
                        print('This is bot_idx', bot_idx)
                    bot_lig = j
                    bot_con = [ligcons[j][bot_idx]]

        allowed = list(set(allowed) - set(not_eq))
        if loud:
            print('this is the allowed list', allowed, not_eq)
        eq_lig_list = allowed
        eq_con_list = [
            list(set([ligcons[i] for i in allowed][0]) - set(top_con) - set(bot_con))]
        ax_lig_list = [top_lig, bot_lig]
        ax_con_list = [top_con, bot_con]
        if loud:
            print('con lists', eq_con_list, ax_con_list)
        ###########################################################################################
        # In the above, the pentadentate ligand is classified as both axial and equatorial.       #
        # The lc atoms are decided by the z-position. Thus the pentadentate ligand has 4 eq-lc    #
        # and 1 ax-lc. Currently should be able to check this and set that up.                    #
        ###########################################################################################
    elif (n_ligs == 1 and hexadentate):
        allowed = [0, 1]
        if loud:
            print('hexadentate case')
        not_eq = list()
        for j, built_ligs in enumerate(built_ligand_list):
            hexadentate_coord_list = np.array([mol.getAtom(
                ii).coords() for ii in ligcons[j]])
            ##### Adjusting this so that by default, any 4 within the same plane will be assigned as eq. ###
            if loud:
                print('hexadentate coord LIST!')
                print(hexadentate_coord_list)
            # point_combos = combinations([1,2,3,4,5,6],4)
            pair_combos = list(combinations([0, 1, 2, 3, 4, 5], 2))
            angle_list = []
            pair_list = []
            for i, pair in enumerate(pair_combos):
                pair_list.append(list(pair))
                p1 = np.squeeze(np.array(hexadentate_coord_list[list(pair)[0]]))
                p2 = np.squeeze(np.array(hexadentate_coord_list[list(pair)[1]]))
                m = np.array([mol.getAtom(mol.findMetal()[0]).coords()])
                v1u = np.squeeze(np.array((m - p1) / np.linalg.norm((m - p1))))
                v2u = np.squeeze(np.array((m - p2) / np.linalg.norm((m - p2))))
                # print('v1v2',v1u,v2u)
                angle = np.rad2deg(np.arccos(np.clip(np.dot(v1u, v2u), -1.0, 1.0)))
                if loud:
                    print('pair of atoms, then angle', pair, angle)
                angle_list.append(angle)
            argsort_angle_list = np.squeeze(np.array(angle_list)).argsort()[-3:][::-1]
            point_combos = [pair_list[argsort_angle_list[0]] + pair_list[argsort_angle_list[1]],
                            pair_list[argsort_angle_list[1]] + pair_list[argsort_angle_list[2]],
                            pair_list[argsort_angle_list[2]] + pair_list[argsort_angle_list[0]]]
            error_list = []
            combo_list = []
            fitlist = []
            for i, combo in enumerate(point_combos):
                combo_list.append(combo)
                A = []
                b = []
                for point_num in combo:
                    coordlist = hexadentate_coord_list[point_num]
                    A.append([coordlist[0], coordlist[1], 1])
                    b.append(coordlist[2])
                ##### This code builds the best fit plane between 4 points,
                ##### Then calculates the variance of the 4 points with respect to the plane
                ##### The 4 that have the least variance are flagged as the eq plane.
                mat_b = np.matrix(b).T
                mat_A = np.matrix(A)
                fit = (mat_A.T * mat_A).I * mat_A.T * mat_b
                fitlist.append(fit)
                errors = np.squeeze(np.array(mat_b - mat_A * fit))
                error_var = np.var(errors)
                error_list.append(error_var)
            if loud:
                print('combos below')
                print(combo_list)
                print('errors next, argmin combo selected')
                print(error_list)
            best_fit_planes = np.squeeze(np.array(error_list)).argsort()[:3]
            perpdist = []
            perpcombo = []
            for fitnum, best_fit in enumerate(best_fit_planes):
                temp_fit = fitlist[best_fit]
                temp_combo = combo_list[best_fit]
                perpcombo.append(int(best_fit))
                temp_ax = set(range(0, 6)) - set(temp_combo)
                ax_dist = []
                for point_num in temp_ax:
                    coordlist = hexadentate_coord_list[point_num]
                    planez = [coordlist[0], coordlist[1], 1] * temp_fit
                    # planez = temp_fit[0] * coordlist[0] + temp_fit[1] * coordlist[1] + fit[2]
                    plane_coords = [coordlist[0], coordlist[1], planez]
                    adjusted_coords = [coordlist[0], coordlist[1], coordlist[2]]
                    squared_dist = np.sum((np.array(adjusted_coords) - np.array(plane_coords)) ** 2)
                    dist = np.squeeze(np.sqrt(squared_dist))
                    if loud:
                        print('dist', dist)
                    ax_dist.append(dist)
                perpdist.append(np.mean(ax_dist))
            if loud:
                print("Perpendicular distance is", perpdist, perpcombo, len(perpdist), len(best_fit_planes))
            not_ax_points = combo_list[perpcombo[np.argmax(np.array(perpdist))]]
            if len(set(not_ax_points)) != 4:
                print('The equatorial plane is not being assigned correctly. Please check.')
                sardines
            else:
                bot_idx = list(set(range(6)) - set(not_ax_points))[0]
                top_idx = list(set(range(6)) - set(not_ax_points))[1]
                if loud:
                    print('This is bot_idx', bot_idx)
                bot_lig = j
                top_lig = j
                bot_con = [ligcons[j][bot_idx]]
                top_con = [ligcons[j][top_idx]]
        allowed = list(set(allowed) - set(not_eq))
        if loud:
            print('this is the allowed list', allowed, not_eq)
        eq_lig_list = [top_lig]
        eq_con_list = [
            list(set([ligcons[0][i] for i in not_ax_points]))]
        ax_lig_list = [top_lig, bot_lig]
        ax_con_list = [top_con, bot_con]
        if loud:
            print('con lists', eq_con_list, ax_con_list)

    ax_ligand_list = [built_ligand_list[i] for i in ax_lig_list]
    eq_ligand_list = [built_ligand_list[i] for i in eq_lig_list]
    if loud and valid:
        print(('lig_nat_list', lig_natoms_list))
        print(('eq_liq is ind ', eq_lig_list))
        print(('ax_liq is ind ', ax_lig_list))
        print(('ax built lig [0] ext ind :' +
               str(list(built_ligand_list[ax_lig_list[0]].ext_int_dict.keys()))))
        if len(ax_lig_list) > 1:
            print(('ax built lig [1] ext ind :' +
                   str(list(built_ligand_list[ax_lig_list[1]].ext_int_dict.keys()))))
        print(('eq built lig [0] ext ind: ' +
               str(list(built_ligand_list[eq_lig_list[0]].ext_int_dict.keys()))))
        print(('eq_con is ' + str((eq_con_list))))
        print(('ax_con is ' + str((ax_con_list))))
    if name:  ## TODO: this part might be broken. Maybe not of much use though.
        for i, ax_ligand in enumerate(ax_ligand_list):
            if not os.path.isdir('ligands'):
                os.mkdir('ligands')
            ax_ligand.mol.writexyz('ligands/' + name +
                                   '_' + str(i) + '_ax.xyz')
        for i, eq_ligand in enumerate(eq_ligand_list):
            if not os.path.isdir('ligands'):
                os.mkdir('ligands')
            eq_ligand.mol.writexyz('ligands/' + name +
                                   '_' + str(i) + '_eq.xyz')
    for j, ax_con in enumerate(ax_con_list):
        current_ligand_index_list = built_ligand_list[ax_lig_list[j]].index_list
        ax_con_int_list.append([current_ligand_index_list.index(i) for i in ax_con])
        # ax_con_int_list.append(
        #     [built_ligand_list[ax_lig_list[j]].ext_int_dict[i] for i in ax_con])  # convert to interal index ## old one with obtain_mol3d
    for j, eq_con in enumerate(eq_con_list):
        current_ligand_index_list = built_ligand_list[eq_lig_list[j]].index_list
        eq_con_int_list.append([current_ligand_index_list.index(i) for i in eq_con])
        # eq_con_int_list.append(
        #     [built_ligand_list[eq_lig_list[j]].ext_int_dict[i] for i in eq_con])  # convert to interal index ## old one with obtain_mol3d
    if loud:
        print(('int eq ' + str(eq_con_int_list)))
        print(('ext eq ' + str(eq_con_list)))
        print('**********************************************')
    for ax_lig in ax_lig_list:
        ax_natoms_list.append(lig_natoms_list[ax_lig])
    for eq_lig in eq_lig_list:
        eq_natoms_list.append(lig_natoms_list[eq_lig])
    return ax_ligand_list, eq_ligand_list, ax_natoms_list, eq_natoms_list, ax_con_int_list, eq_con_int_list, ax_con_list, eq_con_list, built_ligand_list<|MERGE_RESOLUTION|>--- conflicted
+++ resolved
@@ -60,11 +60,7 @@
     #	print('from get oct' + str(bondedatoms))
     #	print('***\n')
     bonded_atom_symbols = [mol.getAtom(i).symbol() for i in bondedatoms]
-<<<<<<< HEAD
-    if loud:
-=======
     if not silent:
->>>>>>> b6302b71
         print('result of ligand ligand_breakdown', bonded_atom_symbols)
     counter = 0
     liglist = []
@@ -496,7 +492,7 @@
     return ax_ligand_list, eq_ligand_list, ax_natoms_list, eq_natoms_list, ax_con_int_list, eq_con_int_list, ax_con_list, eq_con_list, built_ligand_list
 
 
-def ligand_assign_consistent(mol, liglist, ligdents, ligcons, loud=False, name=False):
+def ligand_assign_consistent(mol, liglist, ligdents, ligcons, loud=False, name=False, use_z = False):
     ####### This ligand assignment code handles octahedral complexes consistently.
     ####### It should be able to assign any octahedral complex
     valid = True
@@ -611,12 +607,8 @@
     fitlist = []
     for i, combo in enumerate(point_combos):
         combo_list.append(combo)
-<<<<<<< HEAD
         if loud:
             print('combo',combo)
-=======
-        print('combo', combo)
->>>>>>> b6302b71
         A = []
         b = []
         m = np.array([mol.getAtom(mol.findMetal()[0]).coords()])
@@ -661,12 +653,8 @@
             ax_con_list = [ligcons[j] for j in ax_lig_list]
         elif n_unique_ligs == 2:
             print('monodentate 5+1')
-<<<<<<< HEAD
             if loud:
                 print(ligand_counts,unique_ligands)
-=======
-            print(ligand_counts, unique_ligands)
->>>>>>> b6302b71
             eq_lig_list = list()
             if max(ligand_counts) in [5, 4]:
                 for i, ligand_count in enumerate(ligand_counts):
@@ -676,12 +664,7 @@
                                     built_ligs.master_mol.getAtomwithinds(built_ligs.index_list)]
                         if sym_list != temp_unique:
                             continue
-<<<<<<< HEAD
-                        elif (ligand_count in [4,5]) and len(eq_lig_list)<4:
-=======
                         elif (ligand_count in [4, 5]) and len(eq_lig_list) < 4:
-                            print('recognized!')
->>>>>>> b6302b71
                             eq_lig_list.append(j)
                             eq_con_list.append(ligcons[j])
                         elif len(ax_lig_list) < 2:
@@ -701,12 +684,8 @@
                             continue
                         elif (ligand_count == 4) and len(four_repeats) < 4:
                             four_repeats.append(j)
-<<<<<<< HEAD
                 if loud:
                     print('this is four repeats',four_repeats)
-=======
-                print('this is four repeats', four_repeats)
->>>>>>> b6302b71
                 four_repeats_cons = [ligcons[j] for j in four_repeats]
                 pair_combos = list(combinations([0, 1, 2, 3], 2))
                 angle_list = []
@@ -751,50 +730,298 @@
                     eq_lig_list = [i for i in range(len(ligcons)) if ligcons[i] in eq_plane_cons]
                     ax_lig_list = [i for i in range(len(ligcons)) if ligcons[i] not in eq_plane_cons]
                     ax_con_list = [ligcons[j] for j in range(len(ligcons)) if ligcons[j] not in eq_plane_cons]
-            #### Currently, the 3+1+1+1 case is not handled generally. Must fix. -Aditya
             else:
-                minz = 500
-                maxz = -500
-                if loud:
-                    print('monodentate case')
-                allowed = list(range(0, 6))
-                not_eq = list()
-                for j, built_ligs in enumerate(built_ligand_list):
-                    this_z = sum([mol.getAtom(ii).coords()[2]
-                                  for ii in ligcons[j]]) / len(ligcons[j])
-                    if this_z < minz:
-                        minz = this_z
-                        bot_lig = j
-                        bot_con = ligcons[j]
+                if use_z:
+                    minz = 500
+                    maxz = -500
                     if loud:
-                        print(('updating bot axial to ' + str(bot_lig)))
-                    if this_z > maxz:
-                        maxz = this_z
-                        top_lig = j
-                        top_con = ligcons[j]
+                        print('monodentate case')
+                    allowed = list(range(0, 6))
+                    not_eq = list()
+                    for j, built_ligs in enumerate(built_ligand_list):
+                        this_z = sum([mol.getAtom(ii).coords()[2]
+                                      for ii in ligcons[j]]) / len(ligcons[j])
+                        if this_z < minz:
+                            minz = this_z
+                            bot_lig = j
+                            bot_con = ligcons[j]
+                        if loud:
+                            print(('updating bot axial to ' + str(bot_lig)))
+                        if this_z > maxz:
+                            maxz = this_z
+                            top_lig = j
+                            top_con = ligcons[j]
+                        if loud:
+                            print(('updating top axial to ' + str(top_lig)))
+                    not_eq.append(bot_lig)
+                    not_eq.append(top_lig)
+                    allowed = [x for x in allowed if ((x not in not_eq))]
+                    if len(allowed) != 4:
+                        print(('error in decomp of monodentate case!', allowed))
+                    eq_lig_list = allowed
+                    eq_con_list = [ligcons[i] for i in allowed]
+                    ax_lig_list = [top_lig, bot_lig]
+                    ax_con_list = [top_con, bot_con]
+                else:
+                    three_repeats = list()
+                    two_repeats = list()
+                    for i, ligand_count in enumerate(ligand_counts):
+                        temp_unique = unique_ligands[i]
+                        for j, built_ligs in enumerate(built_ligand_list):
+                            sym_list = [atom.symbol() for atom in
+                                        built_ligs.master_mol.getAtomwithinds(built_ligs.index_list)]
+                            if sym_list != temp_unique:
+                                continue
+                            elif (ligand_count == 3) and len(three_repeats) < 3:
+                                three_repeats.append(j)
+                            elif (ligand_count == 2) and len(two_repeats) < 2:
+                                two_repeats.append(j)
                     if loud:
-                        print(('updating top axial to ' + str(top_lig)))
-                not_eq.append(bot_lig)
-                not_eq.append(top_lig)
-                allowed = [x for x in allowed if ((x not in not_eq))]
-                if len(allowed) != 4:
-                    print(('error in decomp of monodentate case!', allowed))
-                eq_lig_list = allowed
-                eq_con_list = [ligcons[i] for i in allowed]
-                ax_lig_list = [top_lig, bot_lig]
-                ax_con_list = [top_con, bot_con]
+                        print('this is three repeats',three_repeats)
+                    three_repeats_cons = [ligcons[j] for j in three_repeats]
+                    pair_combos = list(combinations([0, 1, 2], 2))
+                    angle_list = []
+                    pair_list = []
+                    coord_list = np.array([mol.getAtom(ii[0]).coords() for ii in three_repeats_cons])
+                    for i, pair in enumerate(pair_combos):
+                        pair_list.append(list(pair))
+                        p1 = np.squeeze(np.array(coord_list[list(pair)[0]]))
+                        p2 = np.squeeze(np.array(coord_list[list(pair)[1]]))
+                        m = np.array([mol.getAtom(mol.findMetal()[0]).coords()])
+                        v1u = np.squeeze(np.array((m - p1) / np.linalg.norm((m - p1))))
+                        v2u = np.squeeze(np.array((m - p2) / np.linalg.norm((m - p2))))
+                        # print('v1v2',v1u,v2u)
+                        angle = np.rad2deg(np.arccos(np.clip(np.dot(v1u, v2u), -1.0, 1.0)))
+                        if loud:
+                            print('pair of atoms, then angle', pair, angle)
+                        angle_list.append(angle)
+                    test_angle = np.sort(np.array(angle_list))[::-1][0]
+                    if test_angle < 140:
+                        planar = False
+                        if len(two_repeats) == 2: ### will only be true for 3+2+1 case
+                            print('now in the 3+2+1 case finding the opposite...')
+                            two_repeats_cons = [ligcons[j] for j in two_repeats]
+                            coord_list_two = np.array([mol.getAtom(ii[0]).coords() for ii in two_repeats_cons])
+                            coord_list_three = np.array([mol.getAtom(ii[0]).coords() for ii in three_repeats_cons])
+                            angle_list = []
+                            tri_bi_pair = []
+                            m = np.array([mol.getAtom(mol.findMetal()[0]).coords()])
+                            pair_combos = [(0, 0),(0, 1),(0, 2),(1, 0),(1, 1),(1, 2)]
+                            for k, pair in enumerate(pair_combos):
+                                p1 = np.squeeze(np.array(coord_list_two[pair[0]]))
+                                p2 = np.squeeze(np.array(coord_list_three[pair[1]]))
+                                v1u = np.squeeze(np.array((m - p1) / np.linalg.norm((m - p1))))
+                                v2u = np.squeeze(np.array((m - p2) / np.linalg.norm((m - p2))))
+                                angle = np.rad2deg(np.arccos(np.clip(np.dot(v1u, v2u), -1.0, 1.0)))
+                                angle_list.append(angle)
+
+                            #### If not planar, one connection atom (for the monodentate ligand) will be opposite
+                            #### the connections for the tridentate ligands. Assigning this atom as the opposite monodentate.
+                            #### If not planar, considering the plane with the bidentate to be equatorial.
+                            top_2_angles = np.squeeze(np.array(angle_list)).argsort()[-2:][::-1]
+                            first_pair = pair_combos[top_2_angles[0]]
+                            second_pair = pair_combos[top_2_angles[1]]
+                            conlist = list()
+                            # conlist.append(three_repeats_cons[+two_repeats_cons[tri_bi_pair[top_2_angles[0]][1]]
+                            conlist += two_repeats_cons[first_pair[0]]+three_repeats_cons[first_pair[1]]
+                            conlist += two_repeats_cons[second_pair[0]]+three_repeats_cons[second_pair[1]]
+                            if loud:
+                                print('eq points reassigned',conlist)
+                            eq_points = [j for j in allowed if ligcons[j][0] in conlist]
+                    else:
+                        planar = True
+                        mono_dentate_idx_set = list(set(allowed)-set(three_repeats))
+                        coord_list = np.array([mol.getAtom(ii[0]).coords() for ii in three_repeats_cons])
+                        m = np.array([mol.getAtom(mol.findMetal()[0]).coords()])
+                        mono_con_list = []
+                        for mono_dentate_idx in mono_dentate_idx_set:
+                            current_con = ligcons[mono_dentate_idx]
+                            mono_con_list.append(current_con[0])
+                            p1 = np.array(mol.getAtom(current_con[0]).coords())
+                            angle_list = []
+                            for k, tri_con in enumerate(three_repeats_cons):
+                                p2 = np.squeeze(np.array(coord_list[k]))
+                                v1u = np.squeeze(np.array((m - p1) / np.linalg.norm((m - p1))))
+                                v2u = np.squeeze(np.array((m - p2) / np.linalg.norm((m - p2))))
+                                angle = np.rad2deg(np.arccos(np.clip(np.dot(v1u, v2u), -1.0, 1.0)))
+                                angle_list.append(angle)
+                            test_angle = np.sort(np.array(angle_list))[::-1][0]
+                            #### If the tridentate is planar, only one of the bidentate connecting atoms
+                            #### will be across the tridentate. Thus the equatorial plane will be defined
+                            #### as the planar tridentate plus one connection atom for the bidentate
+                            #### The monodentate and the second bidentate connecting atoms are denoted axial.
+                            if test_angle > 140:
+                                monodentate_eq_con = current_con
+                                monodentate_eq_idx = mono_dentate_idx
+                    if planar:
+                        eq_lig_list = three_repeats+[monodentate_eq_idx]
+                        eq_con_list = three_repeats_cons+[monodentate_eq_con]  ### ADDED
+                        ax_lig_list = list(set(mono_dentate_idx_set)-set([monodentate_eq_idx]))
+                        ax_con_list = [[val] for val in list(set(mono_con_list)-set(monodentate_eq_con))]
+                    else:
+                        ### any equatorial plane will have 2 of the 3 equivalent ones, so take the eq plane
+                        eq_lig_list = eq_points
+                        eq_con_list = [ligcons[j] for j in eq_lig_list]
+                        ax_lig_list = list(set(allowed)-set(eq_points))
+                        ax_con_list = [ligcons[j] for j in ax_lig_list]
         else:  ### with more than 4 ligands, the ax/eq breaks down. Just going to stick with def of eq plane.
             print('monodentate more than 3 unique')
             eq_ligcons = list(set([flat_ligcons[j] for j in eq_points]))
             eq_lig_list = eq_points
             eq_con_list = [ligcons[j] for j in eq_lig_list]
-<<<<<<< HEAD
             ax_lig_list = list(set(allowed)-set(eq_points))
-=======
-            print('this is eq con list')
-            ax_lig_list = list(set(allowed) - set(eq_points))
->>>>>>> b6302b71
             ax_con_list = [ligcons[j] for j in ax_lig_list]
+    elif (n_ligs == 4): # 2+2+1+1 and 3+1+1+1 cases
+        allowed = range(0,4)
+        if max(ligdents) == 3:
+            print('3+1+1+1 case')
+            tridentate_ligand_idx = np.argmax(ligdents)
+            tridentate_cons = ligcons[tridentate_ligand_idx]
+            mono_dentate_idx_set = list(set(range(len(ligdents)))-set([tridentate_ligand_idx]))
+            monodentate_cons = [ligcons[val] for val in mono_dentate_idx_set]
+            pair_combos = list(combinations([0, 1, 2], 2))
+            angle_list = []
+            pair_list = []
+            coord_list = np.array([mol.getAtom(ii).coords() for ii in tridentate_cons])
+            for i, pair in enumerate(pair_combos):
+                pair_list.append(list(pair))
+                p1 = np.squeeze(np.array(coord_list[list(pair)[0]]))
+                p2 = np.squeeze(np.array(coord_list[list(pair)[1]]))
+                m = np.array([mol.getAtom(mol.findMetal()[0]).coords()])
+                v1u = np.squeeze(np.array((m - p1) / np.linalg.norm((m - p1))))
+                v2u = np.squeeze(np.array((m - p2) / np.linalg.norm((m - p2))))
+                # print('v1v2',v1u,v2u)
+                angle = np.rad2deg(np.arccos(np.clip(np.dot(v1u, v2u), -1.0, 1.0)))
+                if loud:
+                    print('pair of atoms, then angle', pair, angle)
+                angle_list.append(angle)
+            #### The tridentate can either be planar or not. If planar, it will have at least one
+            #### angle that is close to 180 between connecting atoms, through the metal.
+            test_angle = np.sort(np.array(angle_list))[::-1][0]
+            if test_angle < 140:
+                planar = False
+                full_angle_list = []
+                full_con_list = []
+                tri_full_con_list = []
+                for mono_dentate_idx in mono_dentate_idx_set:
+                    print(mono_dentate_idx,mono_dentate_idx_set)
+                    current_con = ligcons[mono_dentate_idx]
+                    p1 = np.array(mol.getAtom(current_con[0]).coords())
+                    print('monocon',current_con,tridentate_cons)
+                    angle_list = []
+                    for k, tri_con in enumerate(tridentate_cons):
+                        p2 = np.squeeze(np.array(coord_list[k]))
+                        v1u = np.squeeze(np.array((m - p1) / np.linalg.norm((m - p1))))
+                        v2u = np.squeeze(np.array((m - p2) / np.linalg.norm((m - p2))))
+                        angle = np.rad2deg(np.arccos(np.clip(np.dot(v1u, v2u), -1.0, 1.0)))
+                        angle_list.append(angle)
+                    test_angle = np.sort(np.array(angle_list))[::-1][0]
+                    #### If the tridentate is planar, only one of the bidentate connecting atoms
+                    #### will be across the tridentate. Thus the equatorial plane will be defined
+                    #### as the planar tridentate plus one connection atom for the bidentate
+                    #### The monodentate and the second bidentate connecting atoms are denoted axial.
+                    if test_angle > 140:
+                        full_angle_list.append(test_angle)
+                        full_con_list.append(current_con[0])
+                        tri_full_con_list.append(tridentate_cons[np.squeeze(np.array(full_angle_list)).argsort()[-3:][::-1][0]])
+                opposite_angle_indices = np.squeeze(np.array(full_angle_list)).argsort()[-3:][::-1]
+                mono_lig1 = mono_dentate_idx_set[opposite_angle_indices[0]]
+                mono_lig2 = mono_dentate_idx_set[opposite_angle_indices[1]]
+                tri_lig_con = [tri_full_con_list[opposite_angle_indices[0]],tri_full_con_list[opposite_angle_indices[1]]]
+                tri_lig_ax_con = list(set(ligcons[tridentate_ligand_idx])-set(tri_lig_con))
+            else:
+                print('planar')
+                planar = True
+                coord_list = np.array([mol.getAtom(ii).coords() for ii in tridentate_cons])
+                m = np.array([mol.getAtom(mol.findMetal()[0]).coords()])
+                mono_con_list = []
+                for mono_dentate_idx in mono_dentate_idx_set:
+                    print(mono_dentate_idx,mono_dentate_idx_set)
+                    current_con = ligcons[mono_dentate_idx]
+                    mono_con_list.append(current_con[0])
+                    p1 = np.array(mol.getAtom(current_con[0]).coords())
+                    angle_list = []
+                    for k, tri_con in enumerate(tridentate_cons):
+                        p2 = np.squeeze(np.array(coord_list[k]))
+                        v1u = np.squeeze(np.array((m - p1) / np.linalg.norm((m - p1))))
+                        v2u = np.squeeze(np.array((m - p2) / np.linalg.norm((m - p2))))
+                        angle = np.rad2deg(np.arccos(np.clip(np.dot(v1u, v2u), -1.0, 1.0)))
+                        angle_list.append(angle)
+                    test_angle = np.sort(np.array(angle_list))[::-1][0]
+                    #### If the tridentate is planar, only one of the bidentate connecting atoms
+                    #### will be across the tridentate. Thus the equatorial plane will be defined
+                    #### as the planar tridentate plus one connection atom for the bidentate
+                    #### The monodentate and the second bidentate connecting atoms are denoted axial.
+                    if test_angle > 140:
+                        monodentate_eq_con = current_con
+                        monodentate_eq_idx = mono_dentate_idx
+            if planar:
+                eq_lig_list = [tridentate_ligand_idx, monodentate_eq_idx]
+                eq_con_list = [tridentate_cons, monodentate_eq_con]  ### ADDED
+                ax_lig_list = list(set(mono_dentate_idx_set)-set([monodentate_eq_idx]))
+                ax_con_list = [[val] for val in list(set(mono_con_list)-set(monodentate_eq_con))]
+            else:
+                ### any equatorial plane will have 2 of the 3 equivalent ones, so take the eq plane
+                ax_mono_lig = list(set(allowed)-set([tridentate_ligand_idx,mono_lig1,mono_lig2]))[0]
+                eq_lig_list = [tridentate_ligand_idx, mono_lig1, mono_lig2]
+                eq_con_list = [tri_lig_con,ligcons[mono_lig1],ligcons[mono_lig2]]
+                ax_lig_list = [tridentate_ligand_idx, ax_mono_lig]
+                ax_con_list = [tri_lig_ax_con, ligcons[ax_mono_lig]]
+        elif max(ligdents) == 2:
+            #### Need to handle case with both equatorial and triple-bidentate style.
+            print('2+2+1+1 case')
+            allowed = range(0, 4)
+            bidentate_ligand_idx1 = np.squeeze(np.array(ligdents)).argsort()[-2:][::-1][0]
+            bidentate_ligand_idx2 = np.squeeze(np.array(ligdents)).argsort()[-2:][::-1][1]
+            bidentate_cons1 = ligcons[bidentate_ligand_idx1]
+            bidentate_cons2 = ligcons[bidentate_ligand_idx2]
+            pair_combos = list(combinations([0, 1, 2, 3], 2))
+            angle_list = []
+            pair_list = []
+            coord_list = np.array([mol.getAtom(ii).coords() for ii in bidentate_cons1]+[mol.getAtom(ii).coords() for ii in bidentate_cons2])
+            for i, pair in enumerate(pair_combos):
+                pair_list.append(list(pair))
+                p1 = np.squeeze(np.array(coord_list[list(pair)[0]]))
+                p2 = np.squeeze(np.array(coord_list[list(pair)[1]]))
+                m = np.array([mol.getAtom(mol.findMetal()[0]).coords()])
+                v1u = np.squeeze(np.array((m - p1) / np.linalg.norm((m - p1))))
+                v2u = np.squeeze(np.array((m - p2) / np.linalg.norm((m - p2))))
+                # print('v1v2',v1u,v2u)
+                angle = np.rad2deg(np.arccos(np.clip(np.dot(v1u, v2u), -1.0, 1.0)))
+                if loud:
+                    print('pair of atoms, then angle', pair, angle)
+                angle_list.append(angle)
+            #### Seesaws will have only 1 ~180 degree angle, whereas planar ligands will have two. 
+            #### Thus, after measuring the angles for all tetradentate connecting atoms through the metal,
+            #### looking at the angle of the first (not zeroeth) element tells us whether or not we have a seesaw.
+            test_angle = np.sort(np.array(angle_list))[::-1][1]
+            if loud:
+                print('ANGLE LIST',angle_list, 'sorted',np.sort(np.array(angle_list))[::-1])
+            if test_angle < 140:
+                seesaw = True
+                temp_cons = bidentate_cons1+bidentate_cons2
+                axial_pair = [temp_cons[val] for val in list(pair_list[np.argmax(np.array(angle_list))])]
+            else:
+                seesaw = False
+            if not seesaw:
+                print('non seesaw')
+                eq_lig_list = [bidentate_ligand_idx1,bidentate_ligand_idx2]
+                eq_con_list = [bidentate_cons1,bidentate_cons2]  ### ADDED
+                ax_lig_list = list(set(allowed)-set([bidentate_ligand_idx1,bidentate_ligand_idx2]))
+                ax_con_list = [ligcons[j] for j in ax_lig_list] 
+            else:  # 2 points in eq plane, seesaw case
+                eq_ligcons = set([flat_ligcons[j] for j in eq_points])
+                eq_con_bidentate_list = [list(set(ligcons[0]).intersection(eq_ligcons)),
+                                         list(set(ligcons[1]).intersection(eq_ligcons)),
+                                         list(set(ligcons[2]).intersection(eq_ligcons)),
+                                         list(set(ligcons[3]).intersection(eq_ligcons))]
+                eq_con_bidentate_list = [val for val in eq_con_bidentate_list if len(val)>0]
+                eq_con_list = eq_con_bidentate_list
+                flat_eq_con_list = [item for sublist in eq_con_list for item in sublist]
+                eq_lig_list = [j for j, val in enumerate(ligcons) if len(set(val).intersection(set(flat_eq_con_list)))>0]
+                ax_con_list = [[val] for val in flat_ligcons if val not in flat_eq_con_list]
+                flat_ax_con_list = [item for sublist in ax_con_list for item in sublist]
+                ax_lig_list = [j for j, val in enumerate(ligcons) if len(set(val).intersection(set(flat_ax_con_list)))>0]
     elif (n_ligs == 3):  # triple bidentate or 4+1+1, can be seesaw/planar or 3+2+1
         if max(ligdents) == 4:
             print('4+1+1 case')
