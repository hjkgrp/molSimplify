import os
import glob
import copy
import numpy as np
import subprocess
import pandas as pd
import shutil
import time
from molSimplify.job_manager.classes import resub_history, textfile
from ast import literal_eval


def ensure_dir(dirpath):
    if not os.path.isdir(dirpath):
        os.makedirs(dirpath)


def check_valid_outfile(path):
    # The nohup.out file gets caught in the find statement
    # use this function so that we only get TeraChem.outs
    endpath = os.path.split(path)[-1]
    if 'nohup.out' in endpath or endpath.startswith('.'):
        return False
    else:
        return True


def try_float(obj):
    # Converts an object to a floating point if possible
    try:
        floating_point = float(obj)
    except:
        floating_point = obj
    return floating_point


def invert_dictionary(dictionary):
    new_dict = dict()
    for key in list(dictionary.keys()):
        if type(dictionary[key]) == list:
            for entry in dictionary[key]:
                if entry in list(new_dict.keys()):
                    raise Exception('Dictionary inversion failed, values do not serve as unique keys')
                new_dict[entry] = key
        else:
            if dictionary[key] in list(new_dict.keys()):
                raise Exception('Dictionary inversion failed, values do not serve as unique keys')
            new_dict[dictionary[key]] = key
    return new_dict


def call_bash(string, error=False, version=1):
    if version == 1:
        p = subprocess.Popen(string.split(), stdout=subprocess.PIPE, stderr=subprocess.PIPE)
    elif version == 2:
        p = subprocess.Popen(string, stdout=subprocess.PIPE, stderr=subprocess.PIPE, shell=True)
    out, err = p.communicate()

    out = out.split('\n')
    if out[-1] == '':
        out = out[:-1]

    if error:
        return out, err
    else:
        return out


def convert_to_absolute_path(path):
    if path[0] != '/':
        path = os.path.join(os.getcwd(), path)

    return path


def list_active_jobs(ids=False, home_directory=False, parse_bundles=False):
    #  @return A list of active jobs for the current user. By job name

    if (ids and parse_bundles) or (parse_bundles and not home_directory):
        raise Exception('Incompatible options passed to list_active_jobs()')
    if home_directory == 'in place':
        home_directory = os.getcwd()

    job_report = textfile()
    try:
        job_report.lines = call_bash("qstat -r")
    except:
        job_report.lines = []

    names = job_report.wordgrab('jobname:', 2)[0]
    names = [i for i in names if i]  # filters out NoneTypes

    if ids:
        job_ids = []
        line_indices_of_jobnames = job_report.wordgrab('jobname:', 2, matching_index=True)[0]
        line_indices_of_jobnames = [i for i in line_indices_of_jobnames if i]  # filters out NoneTypes
        for line_index in line_indices_of_jobnames:
            job_ids.append(int(job_report.lines[line_index - 1].split()[0]))
        if len(names) != len(job_ids):
            print(len(names))
            print(len(job_ids))
            raise Exception('An error has occurred in listing active jobs!')
        return names, job_ids

    if parse_bundles and os.path.isfile(os.path.join(home_directory,'bundle','bundle_id')):

        fil = open(os.path.join(home_directory,'bundle','bundle_id'),'r')
        identifier = fil.readlines()[0]
        fil.close()  

        bundles = [i for i in names if i.startswith('bundle_')]
        bundles = [i.rsplit('_',1)[0] for i in names if i.endswith(identifier)]
        names = [i for i in names if i not in bundles]

        for bundle in bundles:
            info_path = glob.glob(os.path.join(home_directory, 'bundle', bundle, '*_info'))[0]
            fil = open(info_path, 'r')
            lines = fil.readlines()
            lines = [i[:-1] if i.endswith('\n') else i for i in lines]
            fil.close()
            names.extend(lines)

    return names

def get_number_active():
    active_jobs = list_active_jobs()
    def check_active(path, active_jobs=active_jobs):
    # Given a path, checks if it's in the queue currently:
        name = os.path.split(path)[-1]
        name = name.rsplit('.', 1)[0]
        if name in active_jobs:
            return True
        else:
            return False

    outfiles = find('*.out')
    outfiles = filter(check_valid_outfile,outfiles)

    active_non_bundles = [i for i in outfiles if check_active(i)]

    if os.path.isdir('bundle'):
        fil = open(os.path.join('bundle','bundle_id'))
        identifier = fil.readlines()[0]
        if identifier.endswith('\n'):
            identifier = identifier[:-1]
        fil.close()

        active_bundles = [i for i in active_jobs if i.startswith('bundle_')]
        active_bundles = [i for i in active_jobs if i.endswith(identifier)]
        active_jobs = active_bundles+active_non_bundles

        return len(active_jobs)
    else:
        return len(active_non_bundles)

def check_completeness(directory='in place', max_resub=5, configure_dict=False):
    ## Takes a directory, returns lists of finished, failed, and in-progress jobs
    outfiles = find('*.out', directory)
    outfiles = list(filter(check_valid_outfile, outfiles))

    results_tmp = [read_outfile(outfile, short_ouput=True) for outfile in outfiles]
    results_tmp = list(zip(outfiles, results_tmp))
    results_dict = dict()
    for outfile, tmp in results_tmp:
        results_dict[outfile] = tmp

<<<<<<< HEAD
    if directory == 'in place':
        active_jobs = list_active_jobs(home_directory=os.getcwd(), parse_bundles=True)
    else:
        active_jobs = list_active_jobs(home_directory=directory, parse_bundles=True)
=======
    active_jobs = list_active_jobs(home_directory=directory,parse_bundles=True)
>>>>>>> f74d1781

    def check_finished(path, results_dict=results_dict):
        # Return True if the outfile corresponds to a complete job, False otherwise
        if results_dict[path]['finished']:
            return True
        else:
            return False

    def check_active(path, active_jobs=active_jobs):
        # Given a path, checks if it's in the queue currently:
        name = os.path.split(path)[-1]
        name = name.rsplit('.', 1)[0]
        if name in active_jobs:
            return True
        else:
            return False

    def check_needs_resub(path):
        if os.path.isfile(path.rsplit('.', 1)[0] + '.pickle'):
            history = resub_history()
            history.read(path)
            return history.needs_resub
        else:
            return False

    def check_waiting(path):
        if os.path.isfile(path.rsplit('.', 1)[0] + '.pickle'):
            history = resub_history()
            history.read(path)
            if history.waiting:
                return True
        return False

    def grab_waiting(path):
        if os.path.isfile(path.rsplit('.', 1)[0] + '.pickle'):
            history = resub_history()
            history.read(path)
            return history.waiting
        raise Exception('Attempting to grab a "waiting" criteria that does not exist')

    def check_chronic_failure(path):
        if os.path.isfile(path.rsplit('.', 1)[0] + '.pickle'):
            history = resub_history()
            history.read(path)
            if history.resub_number >= max_resub:
                return True
        else:
            return False

    def check_spin_contaminated(path, results_dict=results_dict):
        results = results_dict[path]
        if configure_dict and "ss_cutoff" in configure_dict:
            ss_cutoff = configure_dict['ss_cutoff']
        else:
            ss_cutoff = 1.0
        if results['finished']:
            if type(results['s_squared_ideal']) == float:
                if abs(results['s_squared'] - results['s_squared_ideal']) > ss_cutoff:
                    return True
        return False

    def check_scf_error(path, results_dict=results_dict):
        results = results_dict[path]
        if results['scf_error']:
            return True
        else:
            return False

    def check_thermo_grad_error(path, results_dict=results_dict):
        results = results_dict[path]
        if results['thermo_grad_error']:
            return True
        else:
            return False

    active_jobs = list(filter(check_active, outfiles))
    finished = list(filter(check_finished, outfiles))
    needs_resub = list(filter(check_needs_resub, outfiles))
    waiting = list(filter(check_waiting, outfiles))
    spin_contaminated = list(filter(check_spin_contaminated, outfiles))
    all_scf_errors = list(filter(check_scf_error, outfiles))
    thermo_grad_errors = list(filter(check_thermo_grad_error, outfiles))
    chronic_errors = list(filter(check_chronic_failure, outfiles))
    errors = list(set(outfiles) - set(active_jobs) - set(finished))
    scf_errors = list(filter(check_scf_error, errors))

    # Look for additional active jobs that haven't yet generated outfiles
    jobscript_list = find('*_jobscript', directory)
    jobscript_list = [i.rsplit('_', 1)[0] + '.out' for i in jobscript_list]
    extra_active_jobs = list(filter(check_active, jobscript_list))
    active_jobs.extend(extra_active_jobs)

    # Sort out conflicts in order of reverse priority
    # A job only gets labelled as finished if it's in no other category
    # A job always gets labelled as active if it fits that criteria, even if it's in every other category too
    finished = list(set(finished) - set(needs_resub) - set(spin_contaminated) - set(errors) - set(scf_errors) - set(
        thermo_grad_errors) - set(waiting) - set(chronic_errors) - set(active_jobs))
    needs_resub = list(
        set(needs_resub) - set(spin_contaminated) - set(errors) - set(scf_errors) - set(thermo_grad_errors) - set(
            waiting) - set(chronic_errors) - set(active_jobs))
    spin_contaminated = list(
        set(spin_contaminated) - set(errors) - set(scf_errors) - set(thermo_grad_errors) - set(waiting) - set(
            chronic_errors) - set(active_jobs))
    errors = list(
        set(errors) - set(scf_errors) - set(thermo_grad_errors) - set(waiting) - set(chronic_errors) - set(active_jobs))
    scf_errors = list(set(scf_errors) - set(thermo_grad_errors) - set(waiting) - set(chronic_errors) - set(active_jobs))
    thermo_grad_errors = list(set(thermo_grad_errors) - set(waiting) - set(chronic_errors) - set(active_jobs))
    waiting = list(set(waiting) - set(chronic_errors) - set(active_jobs))
    chronic_errors = list(set(chronic_errors) - set(active_jobs))
    active_jobs = list(set(active_jobs))

    results = {'Finished': finished, 'Active': active_jobs, 'Error': errors, 'Resub': needs_resub,
               'Spin_contaminated': spin_contaminated, 'Chronic_error': chronic_errors,
               'Thermo_grad_error': thermo_grad_errors, 'Waiting': waiting, 'SCF_Error': scf_errors}

    # There are two special categories which operate a bit differently: waiting "SCF_Errors_Including_Active"
    # inverted_results = invert_dictionary(results)
    waiting = [{i: grab_waiting(i)} for i in waiting]
    results['Waiting'] = waiting
    results['SCF_Errors_Including_Active'] = all_scf_errors

    return results


def find(key, directory='in place'):
    ## Looks for all files with a matching key in their name within directory
    #  @return A list of paths
    if directory == 'in place':
        directory = os.getcwd()

    bash = 'find ' + directory + ' -name ' + key

    return call_bash(bash)


def qsub(jobscript_list):
    ## Takes a list of paths to jobscripts (like output by find) and submits them with qsub
    # Handles cases where a single jobscript is submitted instead of a list
    if type(jobscript_list) != list:
        jobscript_list = [jobscript_list]
    jobscript_list = [convert_to_absolute_path(i) for i in jobscript_list]

    stdouts = []
    for i in jobscript_list:
        home = os.getcwd()
        os.chdir(os.path.split(i)[0])
        jobscript = os.path.split(i)[1]
        stdout, stderr = call_bash('qsub ' + jobscript, error=True)
        stdouts.append(stdout)
        if len(stderr) > 0:
            raise Exception(stderr)
        os.chdir(home)
        time.sleep(1)

    return stdouts


def check_original(job):
    # Returns true if this job is an original job
    # Returns false if this job is already a derivative job

    name = os.path.split(job)[-1]
    name = name.rsplit('.', 1)[0]
    name = name.split('_')

    dependent_jobs = ['solvent', 'vertEA', 'vertIP', 'thermo', 'kp', 'rm', 'ultratight', 'HFXresampling',
                      'functional']
    if any(j in name for j in dependent_jobs):
        return False
    else:
        return True


def check_short_single_point(job):
    name = os.path.split(job)[-1]
    name = name.rsplit('.', 1)[0]
    name = name.split('_')

    short_jobs = ['solvent', 'kp', 'rm', 'functional', 'vertEA', 'vertIP']
    if any(j in name for j in short_jobs):
        return True
    else:
        return False


def extract_optimized_geo(PATH, custom_name=False):
    # Given the path to an optim.xyz file, this will extract optimized.xyz, which contains only the last frame
    # The file is written to the same directory as contained optim.xyz

    optim = open(PATH, 'r')
    lines = optim.readlines()
    optim.close()
    lines.reverse()
    if len(lines) == 0:
        lines = []
        print(('optim.xyz is empty for: ' + PATH))
    else:
        for i in range(len(lines)):
            if 'frame' in lines[i].split():
                break
        lines = lines[:i + 2]
        lines.reverse()
    homedir = os.path.split(PATH)[0]

    if custom_name:
        basedir = os.path.split(homedir)[0]
        xyz = glob.glob(os.path.join(basedir, '*.xyz'))[0]
        xyz = os.path.split(xyz)[-1]
        name = xyz[:-4] + '_optimized.xyz'
    else:
        name = 'optimized.xyz'

    optimized = open(os.path.join(homedir, name), 'w')
    for i in lines:
        optimized.write(i)
    optimized.close()

    return lines


def pull_optimized_geos(PATHs=[]):
    # Given a PATH or list of PATHs to optim.xyz files, these will grab the optimized geometries and move them into a local folder called optimized_geos
    if type(PATHs) != list:
        PATHs = [PATHs]
    if len(PATHs) == 0:
        PATHs = find('optim.xyz')  # Default behaviour will pull all optims in the current directory

    if os.path.isdir('opimized_geos'):
        raise Exception('optimized_geos already exists!')

    os.mkdir('optimized_geos')
    home = os.getcwd()
    for Path in PATHs:
        extract_optimized_geo(Path)
        scr_path = os.path.split(Path)[0]
        homedir = os.path.split(scr_path)[0]
        initial_xyz = glob.glob(os.path.join(homedir, '*.xyz'))
        if len(initial_xyz) != 1:
            print('Name could not be identified for: ' + Path)
            print('Naming with a random 6 digit number')
            name = str(np.random.randint(999999)) + '_optimized.xyz'
        else:
            initial_xyz = initial_xyz[0]
            name = os.path.split(initial_xyz)[-1]
            name = name.rsplit('.', 1)[0]
            name += '_optimized.xyz'

        shutil.move(os.path.join(os.path.split(Path)[0], 'optimized.xyz'), os.path.join(home, 'optimized_geos', name))


def read_outfile(outfile_path, short_ouput=False):
    ## Reads TeraChem and ORCA outfiles
    #  @param outfile_path complete path to the outfile to be read, as a string
    #  @return A dictionary with keys finalenergy,s_squared,s_squared_ideal,time

    output = textfile(outfile_path)
    output_type = output.wordgrab(['TeraChem', 'ORCA'], 'whole_line')
    for counter, match in enumerate(output_type):
        if match[0]:
            break
        if counter == 1:
            if 'nohup' in outfile_path:
                print('Warning! Nohup file caught in outfile processing')
                print(outfile_path)
                counter = 0
            else:
                raise ValueError('.out file type not recognized for file: ' + outfile_path)
    output_type = ['TeraChem', 'ORCA'][counter]
    if output_type == 'ORCA':
        raise Exception(outfile_path)

    name = None
    finished = False
    charge = None
    finalenergy = None
    min_energy = None
    s_squared = None
    s_squared_ideal = None
    scf_error = False
    time = None
    thermo_grad_error = False
    implicit_solvation_energy = None
    geo_opt_cycles = None

    if output_type == 'TeraChem':

        name, charge = output.wordgrab(['Startfile', 'charge:'], [4, 2], first_line=True)
        name = name.rsplit('.', 1)[0]
        if not short_ouput:
            finalenergy, s_squared, s_squared_ideal, time, thermo_grad_error, implicit_solvation_energy, geo_opt_cycles = output.wordgrab(
                ['FINAL',
                 'S-SQUARED:',
                 'S-SQUARED:', 'processing',
                 'Maximum component of gradient is too large',
                 'C-PCM contribution to final energy:',
                 'Optimization Cycle'],
                [2, 2, 4, 3, 0, 4, 3], last_line=True)
        if short_ouput:
            s_squared, s_squared_ideal, thermo_grad_error = output.wordgrab(
                ['S-SQUARED:', 'S-SQUARED:', 'Maximum component of gradient is too large'],
                [2, 4, 0], last_line=True)

        if thermo_grad_error:
            thermo_grad_error = True
        else:
            thermo_grad_error = False
        if s_squared_ideal:
            s_squared_ideal = float(s_squared_ideal.strip(')'))
        if implicit_solvation_energy:
            implicit_solvation_energy = try_float(implicit_solvation_energy.split(':')[-1])

        min_energy = output.wordgrab('FINAL', 2, min_value=True)[0]

        is_finished = output.wordgrab(['finished:'], 'whole_line', last_line=True)[0]
        if is_finished:
            if is_finished[0] == 'Job' and is_finished[1] == 'finished:':
                finished = True

        is_scf_error = output.wordgrab('DIIS', 5, matching_index=True)[0]
        if is_scf_error[0]:
            is_scf_error = [output.lines[i].split() for i in is_scf_error]
        else:
            is_scf_error = []
        if type(is_scf_error) == list and len(is_scf_error) > 0:
            for scf in is_scf_error:
                if ('failed' in scf) and ('converge' in scf) and ('iterations,' in scf) and ('ADIIS' in scf):
                    scf = scf[5]
                    scf = int(scf.split('+')[0])
                    if scf > 5000:
                        scf_error = [True, scf]

    if output_type == 'ORCA':
        finalenergy, s_squared, s_squared_ideal = output.wordgrab(['FINAL', '<S**2>', 'S*(S+1)'], [8, 13, 12],
                                                                  last_line=True)
        timekey = 'TIME:'
        if type(output.wordgrab(timekey, 'whole_line')) == list:
            time = (float(output.wordgrab(timekey, 3), last_line=True) * 24 * 60 * 60
                    + float(output.wordgrab(timekey, 5), last_line=True) * 60 * 60
                    + float(output.wordgrab(timekey, 7, last_line=True)) * 60
                    + float(output.wordgrab(timekey, 9, last_line=True))
                    + float(output.wordgrab(timekey, 11, last_line=True)) * 0.001)

    return_dict = {}
    return_dict['name'] = name
    return_dict['charge'] = try_float(charge)
    return_dict['finalenergy'] = try_float(finalenergy)
    return_dict['time'] = try_float(time)
    return_dict['s_squared'] = try_float(s_squared)
    return_dict['s_squared_ideal'] = try_float(s_squared_ideal)
    return_dict['finished'] = finished
    return_dict['min_energy'] = try_float(min_energy)
    return_dict['scf_error'] = scf_error
    return_dict['thermo_grad_error'] = thermo_grad_error
    return_dict['solvation_energy'] = implicit_solvation_energy
    return_dict['optimization_cycles'] = geo_opt_cycles
    return return_dict


def read_infile(outfile_path):
    # Takes the path to either the outfile or the infile of a job
    # Returns a dictionary of the job settings included in that infile

    root = outfile_path.rsplit('.', 1)[0]
    inp = textfile(root + '.in')
    charge, spinmult, solvent, run_type, levelshifta, levelshiftb, method, hfx, basis, dispersion, coordinates, guess = inp.wordgrab(
        ['charge ', 'spinmult ', 'epsilon ',
         'run ', 'levelshiftvala ',
         'levelshiftvalb ', 'method ',
         'HFX ', 'basis ', 'dispersion ',
         'coordinates ', 'guess '],
        [1, 1, 1, 1, 1, 1, 1, 1, 1, 1, 1, 1],
        last_line=True)
    charge, spinmult = int(charge), int(spinmult)
    if guess:
        guess = True
    else:
        guess = False
    if method[0] == 'u':
        method = method[1:]

    convergence_thresholds = inp.wordgrab(
        ['min_converge_gmax ', 'min_converge_grms ', 'min_converge_dmax ', 'min_converge_drms ', 'min_converge_e ',
         'convthre '],
        [1] * 6, last_line=True)

    multibasis = inp.wordgrab(['$multibasis', '$end'], [0, 0], last_line=True, matching_index=True)
    if not multibasis[0]:
        multibasis = False
    else:
        multibasis = inp.lines[multibasis[0] + 1:multibasis[1]]

    constraints = inp.wordgrab(['$constraint_freeze', '$end'], [0, 0], last_line=True, matching_index=True)
    if not constraints[0]:
        constraints = False
    else:
        constraints = inp.lines[constraints[0] + 1:constraints[1]]

    if constraints and multibasis:
        raise Exception(
            'The current implementation of tools.read_infile() is known to behave poorly when an infile specifies both a multibasis and constraints')

    return_dict = {}

    for prop, prop_name in zip([charge, spinmult, solvent, run_type, levelshifta, levelshiftb, method, hfx,
                                basis, convergence_thresholds, multibasis, constraints, dispersion, coordinates, guess],
                               ['charge', 'spinmult', 'solvent', 'run_type', 'levelshifta', 'levelshiftb', 'method',
                                'hfx',
                                'basis', 'convergence_thresholds', 'multibasis', 'constraints', 'dispersion',
                                'coordinates', 'guess']):
        return_dict[prop_name] = prop
    return return_dict


# Read the global and local configure files to determine the derivative jobs requested and the settings for job recovery
# The global configure file should be in the same directory where resub() is called
# The local configure file should be in the same directory as the .out file
def read_configure(home_directory, outfile_path):
    def load_configure_file(directory):
        def strip_new_line(string):
            if string[-1] == '\n':
                return string[:-1]
            else:
                return string

        if directory == 'in place':
            directory = os.getcwd()

        configure = os.path.join(directory, 'configure')
        if os.path.isfile(configure):
            f = open(configure, 'r')
            configure = f.readlines()
            f.close()
            configure = list(map(strip_new_line, configure))
            return configure
        else:
            return []

    home_configure = load_configure_file(home_directory)
    if outfile_path:
        local_configure = load_configure_file(os.path.split(outfile_path)[0])
    else:
        local_configure = []

    # Determine which derivative jobs are requested
    solvent, vertEA, vertIP, thermo, dissociation, hfx_resample, functionalsSP = False, False, False, False, False, False, False
    for line in home_configure + local_configure:
        if 'solvent' in line or 'Solvent' in line:
            solvent = [float(p) for p in line.split()[1:]]
        if 'vertEA' in line or 'VertEA' in line:
            vertEA = True
        if 'vertIP' in line or 'VertIP' in line:
            vertIP = True
        if 'functionalsSP' in line or 'FunctionalsSP' in line:
            functionalsSP = [str(p) for p in line.split()[1:]]
        if 'thermo' in line or 'Thermo' in line:
            thermo = True
        if 'dissociation' in line or 'Dissociation' in line:
            dissociation = True
        if 'hfx_resample' in line or 'HFX_resample' in line:
            hfx_resample = True

    # Determine global settings for this run
    max_jobs, max_resub, levela, levelb, method, hfx, geo_check, sleep, job_recovery, dispersion = False, False, False, False, False, False, False, False, [], False
    ss_cutoff = False
    for configure in [home_configure, local_configure]:
        for line in home_configure:
            if 'max_jobs' in line.split(':'):
                max_jobs = int(line.split(':')[-1])
            if 'max_resub' in line.split(':'):
                max_resub = int(line.split(':')[-1])
            if 'levela' in line.split(':'):
                levela = float(line.split(':')[-1])
            if 'levelb' in line.split(':'):
                levelb = float(line.split(':')[-1])
            if 'method' in line.split(':'):
                method = line.split(':')[-1]
            if 'hfx' in line.split(':'):
                hfx = float(line.split(':')[-1])
            if 'geo_check' in line.split(':'):
                geo_check = line.split(':')[-1]
            if 'sleep' in line.split(':'):
                sleep = int(line.split(':')[-1])
            if 'job_recovery' in line.split(':'):
                job_recovery = line.split(':')[-1]
                # convert the string form of a python list to an actual list
                job_recovery = job_recovery[1:-1]
                job_recovery = job_recovery.split(',')
            if 'dispersion' in line.split(':'):
                dispersion = line.split(':')[-1]
            if 'ss_cutoff' in line.split(':'):
                ss_cutoff = float(line.split(':')[-1])
        # If global settings not specified, choose defaults:
        if not max_jobs:
            max_jobs = 50
        if not max_resub:
            max_resub = 5
        if not levela:
            levela = 0.25
        if not levelb:
            levelb = 0.25
        if not method:
            method = 'b3lyp'
        if not hfx:
            hfx = 0.20
        if not sleep:
            sleep = 7200
        if not ss_cutoff:
            ss_cutoff = 1.0
        # Octahedral defaults to True in original variable initiation

    return {'solvent': solvent, 'vertEA': vertEA, 'vertIP': vertIP, 'thermo': thermo, 'dissociation': dissociation,
            'hfx_resample': hfx_resample, 'max_jobs': max_jobs, 'max_resub': max_resub, 'levela': levela,
            'levelb': levelb, 'method': method, 'hfx': hfx, 'geo_check': geo_check, 'sleep': sleep,
            'job_recovery': job_recovery, 'dispersion': dispersion, 'functionalsSP': functionalsSP,
            'ss_cutoff': ss_cutoff}


def read_charges(PATH):
    # Takes the path to either the outfile or the charge_mull.xls and returns the charges
    PATH = convert_to_absolute_path(PATH)
    if len(PATH.rsplit('.', 1)) > 1:
        if PATH.rsplit('.', 1)[1] == 'out':
            PATH = os.path.join(os.path.split(PATH)[0], 'scr', 'charge_mull.xls')
    try:
        charge_mull = textfile(PATH)
        split_lines = [i.split() for i in charge_mull.lines]
        charges = [i[1] + ' ' + i[2] for i in split_lines]
        return charges
    except:
        return []


def read_mullpop(PATH):
    # Takes the path to either the outfile or the mullpop and returns the mullikan populations
    PATH = convert_to_absolute_path(PATH)
    if len(PATH.rsplit('.', 1)) > 1:
        if PATH.rsplit('.', 1)[1] == 'out':
            PATH = os.path.join(os.path.split(PATH)[0], 'scr', 'mullpop')
    try:
        mullpop = textfile(PATH)
        split_lines = [i.split() for i in mullpop.lines]
        if len(split_lines[2]) == 6:
            pops = [i[1] + ' ' + i[5] for i in split_lines[1:-2]]
        else:
            pops = [i[1] + ' ' + i[5] + ' ' + i[9] for i in split_lines[2:-2]]

        return pops
    except:
        return []


def create_summary(directory='in place'):
    # Returns a pandas dataframe which summarizes all outfiles in the directory, defaults to cwd
    outfiles = find('*.out', directory)
    outfiles = list(filter(check_valid_outfile, outfiles))
    results = list(map(read_outfile, outfiles))
    summary = pd.DataFrame(results)

    return summary


def write_input(input_dictionary=dict(), name=None, charge=None, spinmult=None,
                run_type='energy', method='b3lyp', solvent=False,
                guess=False, custom_line=None, levelshifta=0.25, levelshiftb=0.25,
                convergence_thresholds=None, basis='lacvps_ecp', hfx=None, constraints=None,
                multibasis=False, coordinates=False, dispersion=False):
    # Writes a generic terachem input file
    # The neccessary parameters can be supplied as arguements or as a dictionary. If supplied as both, the dictionary takes priority
    # "Custom line" can be used to add additional lines to the infile and is not treated by an input dictionary
    # Note that the infile dictionary can have an additional key, "name", which is not poulated by read_infile()
    # If name is specified, the coordinates are generated based on the name, rather than based on the coordinates variable

    infile = dict()
    # If the input_dictionary exists,parse it and set the parameters, overwritting other specifications
    for prop, prop_name in zip([charge, spinmult, solvent, run_type, levelshifta, levelshiftb, method, hfx,
                                basis, convergence_thresholds, multibasis, constraints, dispersion, coordinates,
                                guess, custom_line, name],
                               ['charge', 'spinmult', 'solvent', 'run_type', 'levelshifta', 'levelshiftb', 'method',
                                'hfx',
                                'basis', 'convergence_thresholds', 'multibasis', 'constraints', 'dispersion',
                                'coordinates',
                                'guess', 'custom_line', 'name']):
        if prop_name in list(input_dictionary.keys()):
            infile[prop_name] = input_dictionary[prop_name]
        else:
            infile[prop_name] = prop

    if (not infile['charge'] and infile['charge'] != 0) or (not infile['spinmult'] and infile['spinmult'] != 0) or (
            not infile['name'] and not infile['coordinates']):
        print(('Name: ' + infile['name']))
        print(('Charge: ' + str(infile['charge'])))
        print(('Spinmult: ' + str(infile['spinmult'])))
        raise Exception('Minimum parameters not specified for writing infile')
    if type(infile['charge']) != int or type(infile['spinmult']) != int:
        print(('Charge Type: ' + str(type(infile['charge']))))
        print(('Spinmult Type: ' + str(type(infile['spinmult']))))
        raise Exception('Spin and Charge should both be integers!')

    if infile['spinmult'] != 1:
        infile['method'] = 'u' + infile['method']

    if infile['name']:
        infile['coordinates'] = infile['name'] + '.xyz'
    if not infile['name']:
        infile['name'] = os.path.split(infile['coordinates'])[-1].rsplit('.', 1)[0]

    input_file = open(infile['name'] + '.in', 'w')
    text = ['levelshiftvalb ' + str(infile['levelshiftb']) + '\n',
            'levelshiftvala ' + str(infile['levelshifta']) + '\n',
            'nbo yes\n',
            'run ' + infile['run_type'] + '\n',
            'scf diis+a\n',
            'coordinates ' + infile['coordinates'] + '\n',
            'levelshift yes\n',
            'gpus 1\n',
            'spinmult ' + str(infile['spinmult']) + '\n',
            'scrdir ./scr\n',
            'basis ' + infile['basis'] + '\n',
            'timings yes\n',
            'charge ' + str(infile['charge']) + '\n',
            'method ' + infile['method'] + '\n',
            'new_minimizer yes\n',
            'ml_prop yes\n',
            'poptype mulliken\n',
            'bond_order_list yes\n',
            'end']

    if infile['custom_line']:
        text = text[:15] + [infile['custom_line'] + '\n'] + text[15:]
    if infile['guess']:
        if type(infile['guess']) == bool:
            if infile['spinmult'] == 1:
                infile['guess'] = 'c0'
            else:
                infile['guess'] = 'ca0 cb0'
        text = text[:-1] + ['guess ' + infile['guess'] + '\n',
                            'end']
    if infile['run_type'] != 'ts':
        text = text[:-1] + ['maxit 500\n',
                            'end']

    if type(infile['convergence_thresholds']) == list:
        if infile['convergence_thresholds'][0]:
            thresholds = [line if line.endswith('\n') else line + '\n' for line in infile['convergence_thresholds']]
            tight_thresholds = "min_converge_gmax " + thresholds[0] + "min_converge_grms " + thresholds[
                1] + "min_converge_dmax " + thresholds[2] + "min_converge_drms " + thresholds[3] + "min_converge_e " + \
                               thresholds[4] + "convthre " + thresholds[5]
            text = text[:-1] + ['\n', tight_thresholds, 'end']

    if infile['dispersion']:
        text = text[:-1] + ['dispersion ' + infile['dispersion'] + '\n', 'end']

    if infile['multibasis']:
        multibasis = [line if line.endswith('\n') else line + '\n' for line in infile['multibasis']]
        text = text[:-1] + ['\n', '$multibasis\n'] + multibasis + ['$end\n', 'end']

    if infile['constraints']:
        constraints = [line if line.endswith('\n') else line + '\n' for line in infile['constraints']]
        text = text[:-1] + ['\n', '$constraint_freeze\n'] + constraints + ['$end\n', 'end']

    if type(infile['hfx']) == int or type(infile['hfx']) == float:
        text = text[:-1] + ['\n',
                            'HFX ' + str(infile['hfx']) + '\n',
                            'end']

    if infile['solvent']:  # Adds solvent correction, if requested
        text = text[:-1] + ['\n',
                            'pcm cosmo\n',
                            'epsilon %.2f\n' % float(infile['solvent']),
                            'pcm_radii read\n',
                            'pcm_radii_file /home/harperd/pcm_radii\n',
                            'end']
    for lines in text:
        input_file.write(lines)
    input_file.close()


def write_jobscript(name, custom_line=None, time_limit='96:00:00', terachem_line=True):
    # Writes a generic terachem jobscript
    # custom line allows the addition of extra lines just before the export statement

    jobscript = open(name + '_jobscript', 'w')
    text = ['#$ -S /bin/bash\n',
            '#$ -N ' + name + '\n',
            '#$ -cwd\n',
            '#$ -R y\n',
            '#$ -l h_rt=' + time_limit + '\n',
            '#$ -l h_rss=8G\n',
            '#$ -q gpus|gpusnew|gpusnewer\n',
            '#$ -l gpus=1\n',
            '#$ -pe smp 1\n',
            '# -fin ' + name + '.in\n',
            '# -fin ' + name + '.xyz\n',
            '# -fout scr/\n',
            'source /etc/profile.d/modules.sh\n',
            'module load terachem/tip\n',
            'export OMP_NUM_THREADS=1\n',
            'terachem ' + name + '.in ' + '> $SGE_O_WORKDIR/' + name + '.out\n']
    if not terachem_line:
        text = text[:-1]

    if custom_line:
        if type(custom_line) == list:
            text = text[:12] + custom_line + text[12:]
        else:
            text = text[:12] + [custom_line + '\n'] + text[12:]

    for i in text:
        jobscript.write(i)
    jobscript.close()

<<<<<<< HEAD

def bundle_jobscripts(home_directory, jobscript_paths, max_bundle_size=50):
    number_of_bundles = int(float(len(jobscript_paths)) / float(max_bundle_size))
    print(('Bundling ' + str(len(jobscript_paths)) + ' into ' + str(number_of_bundles + 1) + ' jobscript(s)'))
=======
def bundle_jobscripts(home_directory,jobscript_paths,max_bundle_size = 10):

    number_of_bundles = int(float(len(jobscript_paths))/float(max_bundle_size))
    print('Bundling '+str(len(jobscript_paths))+' short jobs into '+str(number_of_bundles+1)+' jobscript(s)')
>>>>>>> f74d1781

    bundles, i, many_bundles = [], 0, False
    for i in range(number_of_bundles):
        bundles.append(jobscript_paths[max_bundle_size * i:max_bundle_size * (i + 1)])
        many_bundles = True
    if many_bundles:
        bundles.append(jobscript_paths[max_bundle_size * (i + 1):])
    else:
        bundles = [jobscript_paths]

    output_jobscripts = []
    for bundle in bundles:
        output_jobscripts.append(sub_bundle_jobscripts(home_directory, bundle))

    return output_jobscripts


<<<<<<< HEAD
def sub_bundle_jobscripts(home_directory, jobscript_paths):
    # Takes a list of jobscript paths, and bundles them into a single jobscript
    # Records information about which jobs were bundled together in the run's home directory
    if not os.path.isdir(os.path.join(home_directory, 'bundle')):
        os.mkdir(os.path.join(home_directory, 'bundle'))
=======
def sub_bundle_jobscripts(home_directory,jobscript_paths):
    #Takes a list of jobscript paths, and bundles them into a single jobscript
    #Records information about which jobs were bundled together in the run's home directory
    if not os.path.isdir(os.path.join(home_directory,'bundle')):
        os.mkdir(os.path.join(home_directory,'bundle'))
        fil = open(os.path.join(home_directory,'bundle','bundle_id'),'w')
        fil.write(str(np.random.randint(100000000000)))
        fil.close()
    fil = open(os.path.join(home_directory,'bundle','bundle_id'),'r')
    identifier = fil.readlines()[0]
    fil.close()  


>>>>>>> f74d1781
    jobscript_paths = [convert_to_absolute_path(i) for i in jobscript_paths]

    existing_bundles = glob.glob(os.path.join(home_directory, 'bundle', '*'))
    existing_bundles = [i for i in existing_bundles if os.path.isdir(i)]
    if len(existing_bundles) > 0:
        existing_bundle_numbers = [int(os.path.split(i)[-1].split('_')[-1]) for i in existing_bundles]
    else:
        existing_bundle_numbers = [0]

    # Create a directory for this jobscript bundle
    os.mkdir(os.path.join(home_directory, 'bundle', 'bundle_' + str(max(existing_bundle_numbers) + 1)))

    # Record info about how the jobs are being bundled
    fil = open(os.path.join(home_directory, 'bundle', 'bundle_' + str(max(existing_bundle_numbers) + 1),
                            'bundle_' + str(max(existing_bundle_numbers) + 1) + '_info'), 'w')
    for i in jobscript_paths[:-1]:
        fil.write(os.path.split(i)[-1].rsplit('_', 1)[0] + '\n')
    fil.write(os.path.split(jobscript_paths[-1])[-1].rsplit('_', 1)[0])
    fil.close()

    # Write a jobscript for the job bundle
    home = os.getcwd()
<<<<<<< HEAD
    os.chdir(os.path.join(home_directory, 'bundle', 'bundle_' + str(max(existing_bundle_numbers) + 1)))
    write_jobscript(str('bundle_' + str(max(existing_bundle_numbers) + 1)), terachem_line=False)
    shutil.move('bundle_' + str(max(existing_bundle_numbers) + 1) + '_jobscript',
                'bundle_' + str(max(existing_bundle_numbers) + 1))
    fil = open('bundle_' + str(max(existing_bundle_numbers) + 1), 'a')
=======
    os.chdir(os.path.join(home_directory,'bundle','bundle_'+str(max(existing_bundle_numbers)+1)))
    write_jobscript(str('bundle_'+str(max(existing_bundle_numbers)+1))+'_'+identifier,terachem_line=False,time_limit='12:00:00')
    shutil.move('bundle_'+str(max(existing_bundle_numbers)+1)+'_'+identifier+'_jobscript','bundle_'+str(max(existing_bundle_numbers)+1))
    fil = open('bundle_'+str(max(existing_bundle_numbers)+1),'a')
>>>>>>> f74d1781
    for i in jobscript_paths:
        infile = i.rsplit('_', 1)[0] + '.in'
        outfile = i.rsplit('_', 1)[0] + '.out'
        directory = os.path.split(i)[0]
        text = 'cd ' + directory + '\n' + 'terachem ' + infile + ' > ' + outfile
        fil.write(text + '\n')
    fil.close()
    os.chdir(home)

    return os.path.join(home_directory, 'bundle', 'bundle_' + str(max(existing_bundle_numbers) + 1),
                        'bundle_' + str(max(existing_bundle_numbers) + 1))


def prep_vertical_ip(path):
    # Given a path to the outfile of a finished run, this preps the files for a corresponding vertical IP run
    # Returns a list of the PATH(s) to the jobscript(s) to start the vertical IP calculations(s)
    home = os.getcwd()
    path = convert_to_absolute_path(path)

    results = read_outfile(path)
    if not results['finished']:
        raise Exception('This calculation does not appear to be complete! Aborting...')

    infile_dict = read_infile(path)

    if infile_dict['spinmult'] == 1:
        new_spin = [2]
    else:
        new_spin = [infile_dict['spinmult'] - 1, infile_dict['spinmult'] + 1]

    base = os.path.split(path)[0]

    optimxyz = os.path.join(base, 'scr', 'optim.xyz')
    extract_optimized_geo(optimxyz)

    ipname = results['name'] + '_vertIP'
    vertip_base_path = os.path.join(base, ipname)
    if os.path.isdir(vertip_base_path):
        return ['Directory for vertIP single point already exists']
    os.mkdir(vertip_base_path)
    os.chdir(vertip_base_path)

    jobscripts = []
    for calc in new_spin:
        if calc < 7:
            name = results['name'] + '_vertIP_' + str(calc)
            PATH = os.path.join(vertip_base_path, str(calc))
            if os.path.isdir(PATH):
                jobscripts.append('File for vert IP spin ' + str(calc) + 'already exists')
            else:
                os.mkdir(PATH)
                os.chdir(PATH)

                shutil.copyfile(os.path.join(base, 'scr', 'optimized.xyz'), os.path.join(PATH, name + '.xyz'))

                local_infile_dict = copy.copy(infile_dict)
                local_infile_dict['charge'], local_infile_dict['guess'] = infile_dict['charge'] + 1, False
                local_infile_dict['run_type'], local_infile_dict['spinmult'] = 'energy', calc
                local_infile_dict['name'] = name
                local_infile_dict['levelshifta'], local_infile_dict['levelshiftb'] = 0.25, 0.25
                write_input(local_infile_dict)
                write_jobscript(name)

                jobscripts.append(os.path.join(PATH, name + '_jobscript'))

    os.chdir(home)

    return jobscripts


def prep_vertical_ea(path):
    # Given a path to the outfile of a finished run, this preps the files for a corresponding vertical EA run
    # Returns a list of the PATH(s) to the jobscript(s) to start the vertical IP calculations(s)
    home = os.getcwd()
    path = convert_to_absolute_path(path)

    results = read_outfile(path)
    if not results['finished']:
        raise Exception('This calculation does not appear to be complete! Aborting...')

    infile_dict = read_infile(path)

    if infile_dict['spinmult'] == 1:
        new_spin = [2]
    else:
        new_spin = [infile_dict['spinmult'] - 1, infile_dict['spinmult'] + 1]

    base = os.path.split(path)[0]

    optimxyz = os.path.join(base, 'scr', 'optim.xyz')
    extract_optimized_geo(optimxyz)

    eaname = results['name'] + '_vertEA'
    vertea_base_path = os.path.join(base, eaname)
    if os.path.isdir(vertea_base_path):
        return ['Directory for vertEA single point already exists']
    os.mkdir(vertea_base_path)
    os.chdir(vertea_base_path)

    jobscripts = []
    for calc in new_spin:
        if calc < 7:
            name = results['name'] + '_vertEA_' + str(calc)
            PATH = os.path.join(vertea_base_path, str(calc))
            if os.path.isdir(PATH):
                jobscripts.append('File for vert EA spin ' + str(calc) + 'already exists')
            else:
                os.mkdir(PATH)
                os.chdir(PATH)
                shutil.copyfile(os.path.join(base, 'scr', 'optimized.xyz'), os.path.join(PATH, name + '.xyz'))

                local_infile_dict = copy.copy(infile_dict)
                local_infile_dict['charge'], local_infile_dict['guess'] = infile_dict['charge'] - 1, False
                local_infile_dict['run_type'], local_infile_dict['spinmult'] = 'energy', calc
                local_infile_dict['name'] = name
                local_infile_dict['levelshifta'], local_infile_dict['levelshiftb'] = 0.25, 0.25

                write_input(local_infile_dict)
                write_jobscript(name)
                jobscripts.append(os.path.join(PATH, name + '_jobscript'))
    os.chdir(home)
    return jobscripts


def prep_solvent_sp(path, solvents=[78.9]):
    # Given a path to the outfile of a finished run, this preps the files for a single point solvent run
    # Uses the wavefunction from the gas phase calculation as an initial guess
    # Returns a list of the PATH(s) to the jobscript(s) to start the solvent sp calculations(s)
    home = os.getcwd()
    path = convert_to_absolute_path(path)

    results = read_outfile(path)
    if not results['finished']:
        raise Exception('This calculation does not appear to be complete! Aborting...')

    infile_dict = read_infile(path)

    base = os.path.split(path)[0]

    optimxyz = os.path.join(base, 'scr', 'optim.xyz')
    extract_optimized_geo(optimxyz)

    # Now, start generating the new directory
    solname = results['name'] + '_solvent'
    solvent_base_path = os.path.join(base, solname)
    if os.path.isdir(solvent_base_path):
        return ['Directory for solvent single point already exists']
    os.mkdir(solvent_base_path)
    os.chdir(solvent_base_path)

    jobscripts = []
    for sol_val in solvents:
        PATH = os.path.join(solvent_base_path, str(sol_val).replace('.', '_'))
        ensure_dir(PATH)
        name = results['name'] + "_solvent_" + str(sol_val)
        shutil.copyfile(os.path.join(base, 'scr', 'optimized.xyz'), os.path.join(PATH, name + '.xyz'))
        guess = False
        os.chdir(PATH)
        if infile_dict['spinmult'] == 1:
            if os.path.isfile(os.path.join(base, 'scr', 'c0')):
                shutil.copyfile(os.path.join(base, 'scr', 'c0'), os.path.join(PATH, 'c0'))
                write_jobscript(name, custom_line='# -fin c0')
                guess = True
        else:
            if os.path.isfile(os.path.join(base, 'scr', 'ca0')) and os.path.isfile(os.path.join(base, 'scr', 'cb0')):
                shutil.copyfile(os.path.join(base, 'scr', 'ca0'), os.path.join(PATH, 'ca0'))
                shutil.copyfile(os.path.join(base, 'scr', 'cb0'), os.path.join(PATH, 'cb0'))
                write_jobscript(name, custom_line=['# -fin ca0\n', '# -fin cb0\n'])
                guess = True

        local_infile_dict = copy.copy(infile_dict)
        local_infile_dict['solvent'], local_infile_dict['guess'] = sol_val, guess
        local_infile_dict['run_type'] = 'energy'
        local_infile_dict['name'] = name
        local_infile_dict['levelshifta'], local_infile_dict['levelshiftb'] = 0.25, 0.25

        write_input(local_infile_dict)
        os.chdir(home)
        jobscripts.append(os.path.join(PATH, name + '_jobscript'))
    return jobscripts


def prep_functionals_sp(path, functionalsSP):
    home = os.getcwd()
    path = convert_to_absolute_path(path)
    results = read_outfile(path)
    if not results['finished']:
        raise Exception('This calculation does not appear to be complete! Aborting...')

    infile_dict = read_infile(path)
    base = os.path.split(path)[0]
    optimxyz = os.path.join(base, 'scr', 'optim.xyz')
    extract_optimized_geo(optimxyz)

    # Now, start generating the new directory
    funcname = results['name'] + '_functionalsSP'
    functional_base_path = os.path.join(base, funcname)
    if os.path.isdir(functional_base_path):
        return ['Directory for functional single point already exists']
    os.mkdir(functional_base_path)
    os.chdir(functional_base_path)

    jobscripts = []
    for func in functionalsSP:
        PATH = os.path.join(functional_base_path, str(func))
        ensure_dir(PATH)
        name = results['name'] + "_functional_" + str(func)
        shutil.copyfile(os.path.join(base, 'scr', 'optimized.xyz'), os.path.join(PATH, name + '.xyz'))
        guess = False
        os.chdir(PATH)
        if infile_dict['spinmult'] == 1:
            if os.path.isfile(os.path.join(base, 'scr', 'c0')):
                shutil.copyfile(os.path.join(base, 'scr', 'c0'), os.path.join(PATH, 'c0'))
                write_jobscript(name, custom_line='# -fin c0')
                guess = True
        else:
            if os.path.isfile(os.path.join(base, 'scr', 'ca0')) and os.path.isfile(os.path.join(base, 'scr', 'cb0')):
                shutil.copyfile(os.path.join(base, 'scr', 'ca0'), os.path.join(PATH, 'ca0'))
                shutil.copyfile(os.path.join(base, 'scr', 'cb0'), os.path.join(PATH, 'cb0'))
                write_jobscript(name, custom_line=['# -fin ca0\n', '# -fin cb0\n'])
                guess = True

        local_infile_dict = copy.copy(infile_dict)
        local_infile_dict['solvent'], local_infile_dict['guess'] = False, guess
        local_infile_dict['run_type'] = 'energy'
        local_infile_dict['name'] = name
        local_infile_dict['levelshifta'], local_infile_dict['levelshiftb'] = 0.25, 0.25
        local_infile_dict['method'] = func

        write_input(local_infile_dict)
        os.chdir(home)
        jobscripts.append(os.path.join(PATH, name + '_jobscript'))
    return jobscripts


def prep_thermo(path):
    # Given a path to the outfile of a finished run, this preps the files for a thermo calculation
    # Uses the wavefunction from the previous calculation as an initial guess
    # Returns a list of the PATH(s) to the jobscript(s) to start the solvent sp calculations(s)
    home = os.getcwd()
    path = convert_to_absolute_path(path)

    results = read_outfile(path)
    infile_dict = read_infile(path)

    base = os.path.split(path)[0]

    optimxyz = os.path.join(base, 'scr', 'optim.xyz')
    extract_optimized_geo(optimxyz)

    # Now, start generating the new directory
    name = results['name'] + '_thermo'
    PATH = os.path.join(base, name)
    if os.path.isdir(PATH):
        return ['Thermo Calculation Directory already exists']

    os.mkdir(PATH)
    os.chdir(PATH)

    shutil.copyfile(os.path.join(base, 'scr', 'optimized.xyz'), os.path.join(PATH, name + '.xyz'))
    if infile_dict['spinmult'] == 1:
        shutil.copyfile(os.path.join(base, 'scr', 'c0'), os.path.join(PATH, 'c0'))
        write_jobscript(name, custom_line='# -fin c0')
    if infile_dict['spinmult'] != 1:
        shutil.copyfile(os.path.join(base, 'scr', 'ca0'), os.path.join(PATH, 'ca0'))
        shutil.copyfile(os.path.join(base, 'scr', 'cb0'), os.path.join(PATH, 'cb0'))
        write_jobscript(name, custom_line=['# -fin ca0\n', '# -fin cb0\n'])

    local_infile_dict = copy.copy(infile_dict)
    local_infile_dict['guess'] = True
    local_infile_dict['run_type'] = 'frequencies'
    local_infile_dict['name'] = name

    write_input(local_infile_dict)

    os.chdir(home)

    return [os.path.join(PATH, name + '_jobscript')]


def prep_ultratight(path):
    # Given a path to the outfile of a finished run, this preps a run with tighter convergence criteria
    # Uses the wavefunction and geometry from the previous calculation as an initial guess
    # Returns a list of the PATH(s) to the jobscript(s) to start the solvent sp calculations(s)
    home = os.getcwd()
    path = convert_to_absolute_path(path)

    results = read_outfile(path)
    if not results['finished']:
        raise Exception('This calculation does not appear to be complete! Aborting...')

    infile_dict = read_infile(path)

    base = os.path.split(path)[0]

    optimxyz = os.path.join(base, 'scr', 'optim.xyz')
    extract_optimized_geo(optimxyz)

    # Now, start generating the new directory
    name = results['name'] + '_ultratight'
    PATH = os.path.join(base, name)

    if not os.path.isdir(PATH):  # First time that ultratight has been run, create necessary files
        os.mkdir(PATH)
        os.chdir(PATH)

        if os.path.exists(name + '.in') or os.path.exists(name + '.out') or os.path.exists(name + '_jobscript'):
            raise Exception('This tightened convergence run appears to already exist. Aborting...')

        shutil.copyfile(os.path.join(base, 'scr', 'optimized.xyz'), os.path.join(PATH, name + '.xyz'))
        if infile_dict['spinmult'] == 1:
            shutil.copyfile(os.path.join(base, 'scr', 'c0'), os.path.join(PATH, 'c0'))
            write_jobscript(name, custom_line='# -fin c0')
        elif infile_dict['spinmult'] != 1:
            shutil.copyfile(os.path.join(base, 'scr', 'ca0'), os.path.join(PATH, 'ca0'))
            shutil.copyfile(os.path.join(base, 'scr', 'cb0'), os.path.join(PATH, 'cb0'))
            write_jobscript(name, custom_line=['# -fin ca0\n', '# -fin cb0\n'])

        criteria = ['2.25e-04', '1.5e-04', '0.9e-03', '0.6e-03', '0.5e-06', '1.5e-05']

        local_infile_dict = copy.copy(infile_dict)
        local_infile_dict['guess'] = True
        local_infile_dict['convergence_thresholds'] = criteria
        local_infile_dict['name'] = name

        write_input(local_infile_dict)

        # Make an empty .out file to prevent the resubmission module from mistakenly submitting this job twice
        f = open(name + '.out', 'w')
        f.close()

        os.chdir(home)

        return [os.path.join(PATH, name + '_jobscript')]

    else:  # This has been run before, further tighten the convergence criteria
        os.chdir(PATH)
        infile_dict = read_infile(os.path.join(PATH, name + '.out'))
        criteria = [str(float(i) / 2.) for i in infile_dict['convergence_thresholds']]

        local_infile_dict = copy.copy(infile_dict)
        local_infile_dict['guess'] = True
        local_infile_dict['convergence_thresholds'] = criteria
        local_infile_dict['name'] = name
        write_input(local_infile_dict)

        extract_optimized_geo(os.path.join(PATH, 'scr', 'optim.xyz'))
        shutil.copy(os.path.join(PATH, 'scr', 'optimized.xyz'), os.path.join(PATH, name + '.xyz'))

        os.chdir(home)

        return [os.path.join(PATH, name + '_jobscript')]


def prep_hfx_resample(path, hfx_values=[0, 5, 10, 15, 20, 25, 30]):
    # Given a path to the outfile of a finished run, this preps the files for hfx resampling
    # Uses the wavefunction from the gas phase calculation as an initial guess
    # Returns a list of the PATH(s) to the jobscript(s) to start the resampling calculations(s)
    home = os.getcwd()
    path = convert_to_absolute_path(path)
    base = os.path.split(path)[0]

    results = read_outfile(path)
    if not results['finished']:
        raise Exception('This calculation does not appear to be complete! Aborting...')

    # Check the state of the calculation and ensure than hfx resampling is valid
    infile_dict = read_infile(path)
    if infile_dict['method'] != 'b3lyp':
        raise Exception('HFX resampling may not behave well for methods other than b3lyp!')
    if not infile_dict['hfx']:
        infile_dict['hfx'] = 20
    if infile_dict['hfx'] not in hfx_values:
        raise Exception('HFX resampling list does not contain the original hfx value!')

    # Now, start generating the base directory to hold all the hfx resampling values
    name = results['name'] + '_HFXresampling'
    hfx_path = os.path.join(base, name)
    if not os.path.isdir(hfx_path):
        os.mkdir(hfx_path)
    os.chdir(hfx_path)

    # Make the directory for the original calculation
    subname = name + '_' + str(infile_dict['hfx'])
    PATH = os.path.join(hfx_path, subname)
    if not os.path.isdir(PATH):
        os.mkdir(PATH)
    os.chdir(PATH)

    if not os.path.exists(os.path.join(PATH, subname + '.out')):
        shutil.copyfile(path, subname + '.out')
        shutil.copyfile(path.rsplit('.', 1)[0] + '_jobscript', subname + '_jobscript')
        shutil.copyfile(path.rsplit('.', 1)[0] + '.in', subname + '.in')
        shutil.copytree(os.path.join(os.path.split(path)[0], 'scr'), 'scr')
        if os.path.exists(path.rsplit('.', 1)[0] + '.xyz'):
            shutil.copyfile(path.rsplit('.', 1)[0] + '.xyz', subname + '.xyz')

    # Find the hfx resampling values that we're ready to generate
    hfx_values_to_generate = []
    existing_resampled_values = glob.glob(os.path.join(hfx_path, name + '_*'))
    for existing in existing_resampled_values:
        hfx = int(existing.rsplit('_', 1)[1])
        subname = name + '_' + str(hfx)
        outfile_path = os.path.join(existing, subname + '.out')
        if os.path.exists(outfile_path):
            if read_outfile(outfile_path)['finished']:
                hfx_values_to_generate.append(hfx - 5)
                hfx_values_to_generate.append(hfx + 5)

    hfx_values_to_generate = list(set(hfx_values_to_generate))
    hfx_values_to_generate = [i for i in hfx_values_to_generate if i in hfx_values]

    # Now generate the additional hfx resampling values
    jobscripts = []
    for hfx in hfx_values_to_generate:
        subname = name + '_' + str(hfx)
        if os.path.exists(os.path.join(hfx_path, subname)):  # skip over values that we've already done
            continue

        os.mkdir(os.path.join(hfx_path, subname))
        os.chdir(os.path.join(hfx_path, subname))

        higher_hfx = subname.rsplit('_', 1)[0] + '_' + str(int(subname.rsplit('_', 1)[1]) + 5)
        lower_hfx = subname.rsplit('_', 1)[0] + '_' + str(int(subname.rsplit('_', 1)[1]) - 5)
        if os.path.exists(os.path.join(hfx_path, higher_hfx)):
            source_dir = os.path.join(hfx_path, higher_hfx)
        else:
            source_dir = os.path.join(hfx_path, lower_hfx)

        optimxyz = os.path.join(source_dir, 'scr', 'optim.xyz')
        extract_optimized_geo(optimxyz)

        shutil.copy(os.path.join(source_dir, 'scr', 'optimized.xyz'), subname + '.xyz')
        if infile_dict['spinmult'] == 1:
            shutil.copy(os.path.join(source_dir, 'scr', 'c0'), 'c0')
            write_jobscript(subname, custom_line='# -fin c0')
        elif infile_dict['spinmult'] != 1:
            shutil.copyfile(os.path.join(source_dir, 'scr', 'ca0'), os.path.join('ca0'))
            shutil.copyfile(os.path.join(source_dir, 'scr', 'cb0'), os.path.join('cb0'))
            write_jobscript(subname, custom_line=['# -fin ca0\n', '# -fin cb0\n'])

        local_infile_dict = copy.copy(infile_dict)
        local_infile_dict['guess'] = True
        local_infile_dict['hfx'] = hfx / 100.
        local_infile_dict['name'] = subname
        write_input(local_infile_dict)
        jobscripts.append(os.path.join(os.getcwd(), subname + '_jobscript'))

    os.chdir(home)

    return jobscripts<|MERGE_RESOLUTION|>--- conflicted
+++ resolved
@@ -164,14 +164,7 @@
     for outfile, tmp in results_tmp:
         results_dict[outfile] = tmp
 
-<<<<<<< HEAD
-    if directory == 'in place':
-        active_jobs = list_active_jobs(home_directory=os.getcwd(), parse_bundles=True)
-    else:
-        active_jobs = list_active_jobs(home_directory=directory, parse_bundles=True)
-=======
     active_jobs = list_active_jobs(home_directory=directory,parse_bundles=True)
->>>>>>> f74d1781
 
     def check_finished(path, results_dict=results_dict):
         # Return True if the outfile corresponds to a complete job, False otherwise
@@ -883,17 +876,11 @@
         jobscript.write(i)
     jobscript.close()
 
-<<<<<<< HEAD
-
-def bundle_jobscripts(home_directory, jobscript_paths, max_bundle_size=50):
-    number_of_bundles = int(float(len(jobscript_paths)) / float(max_bundle_size))
-    print(('Bundling ' + str(len(jobscript_paths)) + ' into ' + str(number_of_bundles + 1) + ' jobscript(s)'))
-=======
+
 def bundle_jobscripts(home_directory,jobscript_paths,max_bundle_size = 10):
 
     number_of_bundles = int(float(len(jobscript_paths))/float(max_bundle_size))
     print('Bundling '+str(len(jobscript_paths))+' short jobs into '+str(number_of_bundles+1)+' jobscript(s)')
->>>>>>> f74d1781
 
     bundles, i, many_bundles = [], 0, False
     for i in range(number_of_bundles):
@@ -911,13 +898,7 @@
     return output_jobscripts
 
 
-<<<<<<< HEAD
-def sub_bundle_jobscripts(home_directory, jobscript_paths):
-    # Takes a list of jobscript paths, and bundles them into a single jobscript
-    # Records information about which jobs were bundled together in the run's home directory
-    if not os.path.isdir(os.path.join(home_directory, 'bundle')):
-        os.mkdir(os.path.join(home_directory, 'bundle'))
-=======
+
 def sub_bundle_jobscripts(home_directory,jobscript_paths):
     #Takes a list of jobscript paths, and bundles them into a single jobscript
     #Records information about which jobs were bundled together in the run's home directory
@@ -931,7 +912,6 @@
     fil.close()  
 
 
->>>>>>> f74d1781
     jobscript_paths = [convert_to_absolute_path(i) for i in jobscript_paths]
 
     existing_bundles = glob.glob(os.path.join(home_directory, 'bundle', '*'))
@@ -954,18 +934,10 @@
 
     # Write a jobscript for the job bundle
     home = os.getcwd()
-<<<<<<< HEAD
-    os.chdir(os.path.join(home_directory, 'bundle', 'bundle_' + str(max(existing_bundle_numbers) + 1)))
-    write_jobscript(str('bundle_' + str(max(existing_bundle_numbers) + 1)), terachem_line=False)
-    shutil.move('bundle_' + str(max(existing_bundle_numbers) + 1) + '_jobscript',
-                'bundle_' + str(max(existing_bundle_numbers) + 1))
-    fil = open('bundle_' + str(max(existing_bundle_numbers) + 1), 'a')
-=======
     os.chdir(os.path.join(home_directory,'bundle','bundle_'+str(max(existing_bundle_numbers)+1)))
     write_jobscript(str('bundle_'+str(max(existing_bundle_numbers)+1))+'_'+identifier,terachem_line=False,time_limit='12:00:00')
     shutil.move('bundle_'+str(max(existing_bundle_numbers)+1)+'_'+identifier+'_jobscript','bundle_'+str(max(existing_bundle_numbers)+1))
     fil = open('bundle_'+str(max(existing_bundle_numbers)+1),'a')
->>>>>>> f74d1781
     for i in jobscript_paths:
         infile = i.rsplit('_', 1)[0] + '.in'
         outfile = i.rsplit('_', 1)[0] + '.out'
