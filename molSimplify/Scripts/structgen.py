--- conflicted
+++ resolved
@@ -583,12 +583,7 @@
     Parameters
     ----------
         ff : str
-<<<<<<< HEAD
             Name force field to use. Available options are MMFF94, UFF, Ghemical, GAFF, XTB. (XTB only works if the xtb command-line utility is installed.)
-=======
-            Name force field to use. Available options are MMFF94, UFF,
-            Ghemical, GAFF, XTB, GNFFF.
->>>>>>> 1fa79fcf
         mol : mol3D
             mol3D instance of molecule to be optimized.
         connected : list
