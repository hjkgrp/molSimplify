# @file jobgen.py
#  Generates jobscripts for queueing systems
#
#  Written by Tim Ioannidis for HJK Group
#
#  Dpt of Chemical Engineering, MIT

# Generates jobscripts for SGE queueing system
#  @param args Namespace of arguments
#  @param jobdirs Subdirectories for jobscript placement


def sgejobgen(args, jobdirs):
    # consolidate lists
    jd = []
    for i, s in enumerate(jobdirs):
        if isinstance(s, list):
            for ss in s:
                jd.append(ss)
        else:
            jd.append(s)
    jobdirs = jd
    cpus = '1'  # initialize cpus
    # loop over job directories
    for job in jobdirs:
        # form jobscript identifier
        if args.jname:
            jobname = args.jname+str(args.jid)
            # jobname = jobname[:8]
        else:
            # jobname = 'job'+str(args.jid)
            jobname = [f for f in os.listdir(job) if f.endswith('.xyz')][0][:-4]
        args.jid += 1
<<<<<<< HEAD
        output = open(job+'/'+jobname+'_jobscript', 'w')
        output.write('#$ -S /bin/bash\n')
        output.write('#$ -N %s\n' % (jobname))
        output.write('#$ -R y\n')
        output.write('#$ -cwd\n')
=======
        output = []
        output.append('#$ -S /bin/bash\n')
        output.append('#$ -N %s\n' % (jobname))
        output.append('#$ -R y\n')
        output.append('#$ -cwd\n')
>>>>>>> e8ee975e
        if not args.wtime:
            output.append('#$ -l h_rt=168:00:00\n')
        else:
            wtime = args.wtime.split(':')[0]
            wtime = wtime.split('h')[0]
            output.append('#$ -l h_rt='+wtime+':00:00\n')
        if not args.memory:
            output.append('#$ -l h_rss=8G\n')
        else:
            mem = args.memory.split('G')[0]
            output.append('#$ -l h_rss='+mem+'G\n')
        if not args.queue:
            if args.qccode and args.qccode in 'terachem TeraChem TERACHEM tc TC Terachem':
                output.append('#$ -q gpus\n')
                if args.gpus:
                    output.append('#$ -l gpus='+args.gpus+'\n')
                else:
                    output.append('#$ -l gpus=1\n')
            else:
                output.append('#$ -q cpus\n')
                if args.cpus:
                    output.append('#$ -l cpus='+args.cpus+'\n')
                    cpus = args.cpus
                else:
                    output.append('#$ -l cpus=1\n')
        else:
            output.append('#$ -q '+args.queue+'\n')
            if args.cpus:
                output.append('#$ -l cpus='+args.cpus+'\n')
                cpus = args.cpus
            elif args.gpus:
                output.append('#$ -l gpus='+args.gpus+'\n')
            else:
                output.append('#$ -l gpus=1\n')
        if args.gpus:
            output.append('#$ -pe smp '+args.gpus+'\n')
        elif args.cpus:
            output.append('#$ -pe smp '+args.cpus+'\n')
        else:
            output.append('#$ -pe smp 1\n')
        if args.joption:
            multi_option = args.joption[0].split('-')
            if len(multi_option) > 1:
                args.joption = []
                for option in multi_option[1:]:
                    args.joption += ["-" + option]
            for jopt in args.joption:
                output.append(f'# {jopt.strip()}\n')
        if args.modules:
            for mod in args.modules:
                output.append('module load '+mod+'\n')
        if args.gpus:
            output.append('export OMP_NUM_THREADS='+args.gpus+'\n')
        elif args.cpus:
            output.append('export OMP_NUM_THREADS='+args.cpus+'\n')
        else:
            output.append('export OMP_NUM_THREADS=1\n')
        if args.jcommand:
            for com in args.jcommand:
                output.append(com+'\n')
        if args.qccode and args.qccode in 'terachem TeraChem TERACHEM tc TC Terachem':
            tc = False
            if args.jcommand:
                for jc in args.jcommand:
                    if 'terachem' in jc:
                        tc = True
            if not tc:
<<<<<<< HEAD
                output.write(
                    'terachem ' + jobname + '.in > $SGE_O_WORKDIR/' + jobname + '.out')
=======
                output.append(
                    'terachem terachem_input > $SGE_O_WORKDIR/opttest.out\n')
            output.append('\nsleep 30\n')
>>>>>>> e8ee975e
        elif args.qccode and ('gam' in args.qccode.lower() or 'qch' in args.qccode.lower()):
            gm = False
            qch = False
            if args.jcommand:
                for jc in args.jcommand:
                    if 'rungms' in jc:
                        gm = True
                    if 'qchem' in jc:
                        qch = True
            if not gm and 'gam' in args.qccode.lower():
                output.append('rungms gam.inp '+cpus + ' > gam.out\n')
            elif not qch and 'qch' in args.qccode.lower():
                output.append('qchem qch.inp '+cpus + ' > qch.out\n')
            output.append('\nsleep 30\n')
        elif args.qccode and ('orc' in args.qccode.lower() or 'molc' in args.qccode.lower()):
            orc = False
            molc = False
            if args.jcommand:
                for jc in args.jcommand:
                    if 'orca' in jc:
                        orc = True
                    if 'molcas' in jc:
                        molc = True
            if not orc and 'orca' in args.qccode.lower():
                output.append('orca orca.in > orca.out\n')
            elif not molc and 'molc' in args.qccode.lower():
                output.append('pymolcas molcas.input -f\n')
            output.append('\nsleep 30\n')
        else:
            print(
                'Not supported QC code requested. Please input execution command manually')
        with open(job+'/'+'jobscript', 'w') as f:
            f.writelines(output)

# Generates jobscripts for SLURM queueing system
#  @param args Namespace of arguments
#  @param jobdirs Subdirectories for jobscript placement


def slurmjobgen(args, jobdirs):
    # consolidate lists
    jd = []
    for i, s in enumerate(jobdirs):
        if isinstance(s, list):
            for ss in s:
                jd.append(ss)
        else:
            jd.append(s)
    jobdirs = jd
    cpus = '1'  # initialize cpus
    # loop over job directories
    for job in jobdirs:
        # form jobscript identifier
        if args.jname:
            jobname = args.jname+str(args.jid)
            jobname = jobname[:8]
        else:
            # jobname = 'job'+str(args.jid)
            jobname = [f for f in os.listdir(job) if f.endswith('.xyz')][0][:-4]
        args.jid += 1
<<<<<<< HEAD
        output = open(job+'/'+jobname+'_jobscript', 'w')
        output.write('#!/bin/bash\n')
        output.write('#SBATCH --job-name=%s\n' % (jobname))
        output.write('#SBATCH --output=batch.log\n')
        output.write('#SBATCH --export=ALL\n')
=======
        output = []
        output.append('#!/bin/bash\n')
        output.append('#SBATCH --job-name=%s\n' % (jobname))
        output.append('#SBATCH --output=batch.log\n')
        output.append('#SBATCH --export=ALL\n')
>>>>>>> e8ee975e
        if not args.wtime:
            output.append('#SBATCH -t 168:00:00\n')
        else:
            wtime = args.wtime.split(':')[0]
            wtime = wtime.split('h')[0]
            output.append('#SBATCH -t '+wtime+':00:00\n')
        if not args.memory:
            output.append('#SBATCH --mem==8G\n')
        else:
            mem = args.memory.split('G')[0]
            output.append('#SBATCH --mem='+mem+'G\n')
        if not args.queue:
            if args.qccode and args.qccode in 'terachem TeraChem TERACHEM tc TC Terachem':
                output.append('#SBATCH --partition=gpus\n')
            else:
                output.append('#SBATCH --partition=cpus\n')
        else:
            output.append('#SBATCH --partition='+args.queue+'\n')
        nod = False
        nnod = False
        if args.joption:
            for jopt in args.joption:
                output.append('#SBATCH '+jopt+'\n')
                if 'nodes' in jopt:
                    nod = True
                if 'ntasks' in jopt:
                    nnod = True
        if not nod:
            output.append('#SBATCH --nodes=1\n')
        if not nnod:
            output.append('#SBATCH --ntasks-per-node=1\n')
        if args.modules:
            for mod in args.modules:
                output.append('module load '+mod+'\n')
        if args.jcommand:
            for com in args.jcommand:
                output.append(com+'\n')
        if args.qccode and args.qccode in 'terachem TeraChem TERACHEM tc TC Terachem':
            tc = False
            if args.jcommand:
                for jc in args.jcommand:
                    if 'terachem' in jc:
                        tc = True
            if not tc:
<<<<<<< HEAD
                output.write('terachem ' + jobname + '.in > ' + jobname + '.out')
=======
                output.append('terachem terachem_input > tc.out\n')
>>>>>>> e8ee975e
        elif args.qccode and ('gam' in args.qccode.lower() or 'qch' in args.qccode.lower()):
            gm = False
            qch = False
            if args.jcommand:
                for jc in args.jcommand:
                    if 'rungms' in jc:
                        gm = True
                    if 'qchem' in jc:
                        qch = True
            if not gm and 'gam' in args.qccode.lower():
                output.append('rungms gam.inp '+cpus + ' > gam.out\n')
            elif not qch and 'qch' in args.qccode.lower():
                output.append('qchem qch.inp '+cpus + ' > qch.out\n')
        elif args.qccode and ('orc' in args.qccode.lower() or 'molc' in args.qccode.lower()):
            orc = False
            molc = False
            if args.jcommand:
                for jc in args.jcommand:
                    if 'orca' in jc:
                        orc = True
                    if 'molcas' in jc:
                        molc = True
            if not orc and 'orca' in args.qccode.lower():
                output.append('orca orca.in > orca.out\n')
            elif not molc and 'molc' in args.qccode.lower():
                output.append('pymolcas molcas.input -f\n')
        else:
            print(
                'No supported QC code requested. Please input execution command manually')
        with open(job+'/'+'jobscript', 'w') as f:
            f.writelines(output)<|MERGE_RESOLUTION|>--- conflicted
+++ resolved
@@ -31,19 +31,11 @@
             # jobname = 'job'+str(args.jid)
             jobname = [f for f in os.listdir(job) if f.endswith('.xyz')][0][:-4]
         args.jid += 1
-<<<<<<< HEAD
-        output = open(job+'/'+jobname+'_jobscript', 'w')
-        output.write('#$ -S /bin/bash\n')
-        output.write('#$ -N %s\n' % (jobname))
-        output.write('#$ -R y\n')
-        output.write('#$ -cwd\n')
-=======
         output = []
         output.append('#$ -S /bin/bash\n')
         output.append('#$ -N %s\n' % (jobname))
         output.append('#$ -R y\n')
         output.append('#$ -cwd\n')
->>>>>>> e8ee975e
         if not args.wtime:
             output.append('#$ -l h_rt=168:00:00\n')
         else:
@@ -111,14 +103,9 @@
                     if 'terachem' in jc:
                         tc = True
             if not tc:
-<<<<<<< HEAD
-                output.write(
+                output.append(
                     'terachem ' + jobname + '.in > $SGE_O_WORKDIR/' + jobname + '.out')
-=======
-                output.append(
-                    'terachem terachem_input > $SGE_O_WORKDIR/opttest.out\n')
             output.append('\nsleep 30\n')
->>>>>>> e8ee975e
         elif args.qccode and ('gam' in args.qccode.lower() or 'qch' in args.qccode.lower()):
             gm = False
             qch = False
@@ -179,19 +166,11 @@
             # jobname = 'job'+str(args.jid)
             jobname = [f for f in os.listdir(job) if f.endswith('.xyz')][0][:-4]
         args.jid += 1
-<<<<<<< HEAD
-        output = open(job+'/'+jobname+'_jobscript', 'w')
-        output.write('#!/bin/bash\n')
-        output.write('#SBATCH --job-name=%s\n' % (jobname))
-        output.write('#SBATCH --output=batch.log\n')
-        output.write('#SBATCH --export=ALL\n')
-=======
         output = []
         output.append('#!/bin/bash\n')
         output.append('#SBATCH --job-name=%s\n' % (jobname))
         output.append('#SBATCH --output=batch.log\n')
         output.append('#SBATCH --export=ALL\n')
->>>>>>> e8ee975e
         if not args.wtime:
             output.append('#SBATCH -t 168:00:00\n')
         else:
@@ -236,11 +215,7 @@
                     if 'terachem' in jc:
                         tc = True
             if not tc:
-<<<<<<< HEAD
-                output.write('terachem ' + jobname + '.in > ' + jobname + '.out')
-=======
-                output.append('terachem terachem_input > tc.out\n')
->>>>>>> e8ee975e
+                output.append('terachem ' + jobname + '.in > ' + jobname + '.out')
         elif args.qccode and ('gam' in args.qccode.lower() or 'qch' in args.qccode.lower()):
             gm = False
             qch = False
@@ -270,5 +245,5 @@
         else:
             print(
                 'No supported QC code requested. Please input execution command manually')
-        with open(job+'/'+'jobscript', 'w') as f:
+        with open(job+'/'+jobname+'jobscript', 'w') as f:
             f.writelines(output)