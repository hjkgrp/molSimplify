--- conflicted
+++ resolved
@@ -204,11 +204,7 @@
         li = li.replace('\n','')
         line = line.replace('\n','')
         if not li.startswith("#") and len(li)>0: # remove comments/empty lines
-<<<<<<< HEAD
-            l = filter(None,re.split(' ||\t|&',li))
-=======
             l = filter(None,re.split(' |\t|&',li)) #Breaks smarts? removed comma
->>>>>>> 95a99866
             # parse general arguments
             if (l[0]=='-core' and len(l[1:]) > 0):
                 args.core = [ll for ll in l[1:]]
@@ -592,7 +588,7 @@
 
 
 
-
+                
 #############################################################
 ########## mainly for help and listing options  #############
 #############################################################
