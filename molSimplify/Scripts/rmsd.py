import numpy as np
from scipy.optimize import linear_sum_assignment
from scipy.spatial.distance import cdist
from molSimplify.Scripts.align import project_onto_principal_axes, rotate_onto_principal_axes
from itertools import combinations

def rmsd(V, W):
    """Calculate Root-mean-square deviation from two sets of vectors V and W.

    Parameters
    ----------
        V : np.array
            (N,D) matrix, where N is points and D is dimension.
        W : np.array
            (N,D) matrix, where N is points and D is dimension.

    Returns
    -------
        rmsd : float
            Root-mean-square deviation between the two vectors.
    """
    D = len(V[0])
    N = len(V)
    result = 0.0
    for v, w in zip(V, W):
        result += sum([(v[i] - w[i]) ** 2.0 for i in range(D)])
    return np.sqrt(result / N)


def kabsch_rmsd(P, Q, translate=False):
    """Rotate matrix P unto Q using Kabsch algorithm and calculate the RMSD.

    Parameters
    ----------
        P : np.array
            (N,D) matrix, where N is points and D is dimension.
        Q : np.array
            (N,D) matrix, where N is points and D is dimension.
        translate : bool, optional
            Use centroids to translate vector P and Q unto each other. Default is False.

    Returns
    -------
        rmsd : float
            root-mean squared deviation
    """
    if translate:
        Q = Q - centroid(Q)
        P = P - centroid(P)

    P = kabsch_rotate(P, Q)
    return rmsd(P, Q)


def kabsch_rotate(P, Q):
    """Rotate matrix P unto matrix Q using Kabsch algorithm.

    Parameters
    ----------
        P : np.array
            (N,D) matrix, where N is points and D is dimension.
        Q : np.array
            (N,D) matrix, where N is points and D is dimension.

    Returns
    -------
        P : np.array
            (N,D) matrix, where N is points and D is dimension, rotated.
    """
    U = kabsch(P, Q)

    # Rotate P
    P = np.dot(P, U)
    return P


def kabsch(P, Q):
    """Using the Kabsch algorithm with two sets of paired point P and Q, centered
    around the centroid. Each vector set is represented as an NxD matrix, where D is the
    dimension of the space. The algorithm works in three steps:
    1. a centroid translation of P and Q (assumed done before this functioncall)
    2. the computation of a covariance matrix C
    3. computation of the optimal rotation matrix U
    For more info see http://en.wikipedia.org/wiki/Kabsch_algorithm

    Parameters
    ----------
        P : np.array
            (N,D) matrix, where N is points and D is dimension.
        Q : np.array
            (N,D) matrix, where N is points and D is dimension.

    Returns
    -------
        U : np.array
            Rotation matrix (D,D)
    """
    # Computation of the covariance matrix
    C = np.dot(np.transpose(P), Q)

    # Computation of the optimal rotation matrix
    # This can be done using singular value decomposition (SVD)
    # Getting the sign of the det(V)*(W) to decide
    # whether we need to correct our rotation matrix to ensure a
    # right-handed coordinate system.
    # And finally calculating the optimal rotation matrix U
    # see http://en.wikipedia.org/wiki/Kabsch_algorithm
    V, S, W = np.linalg.svd(C)
    d = (np.linalg.det(V) * np.linalg.det(W)) < 0.0

    if d:
        S[-1] = -S[-1]
        V[:, -1] = -V[:, -1]

    # Create Rotation matrix U
    U = np.dot(V, W)

    return U


def quaternion_rmsd(P, Q) -> float:
    """ Rotate matrix P unto Q and calculate the RMSD
    based on doi:10.1016/1049-9660(91)90036-O

    Parameters
    ----------
        P : np.array
            (N,D) matrix, where N is points and D is dimension.
        Q : np.array
            (N,D) matrix, where N is points and D is dimension.

    Returns
    -------
        rmsd : float
            RMSD between P and Q.
    """
    rot = quaternion_rotate(P, Q)
    P = np.dot(P, rot)
    return rmsd(P, Q)


def quaternion_transform(r):
    """Get optimal rotation.
    Note: translation will be zero when the centroids of each molecule are the same.

    Parameters
    ----------
        r : np.array
            Array of vectors to transform.

    """
    Wt_r = makeW(*r).T
    Q_r = makeQ(*r)
    rot = Wt_r.dot(Q_r)[:3, :3]
    return rot


def makeW(r1, r2, r3, r4=0):
    """Make W matrix involved in quaternion rotation

    Parameters
    ----------
        r1 : np.array
            Vector 1.
        r2 : np.array
            Vector 2.
        r3 : np.array
            Vector 3.
        r4 : np.array, optional
            Vector 4. Default is 0.

    Return
    ------
        W : np.array
            W matrix involved in quaternion rotation.

    """
    W = np.asarray([
        [r4, r3, -r2, r1],
        [-r3, r4, r1, r2],
        [r2, -r1, r4, r3],
        [-r1, -r2, -r3, r4]])
    return W


def makeQ(r1, r2, r3, r4=0):
    """Make Q matrix involved in quaternion rotation

    Parameters
    ----------
        r1 : np.array
            Vector 1.
        r2 : np.array
            Vector 2.
        r3 : np.array
            Vector 3.
        r4 : np.array, optional
            Vector 4. Default is 0.

    Return
    ------
        Q : np.array
            Q matrix involved in quaternion rotation.

    """
    Q = np.asarray([
        [r4, -r3, r2, r1],
        [r3, r4, -r1, r2],
        [-r2, r1, r4, r3],
        [-r1, -r2, -r3, r4]])
    return Q


def quaternion_rotate(X, Y):
    """Calculate the rotation

    Parameters
    ----------
        X : array
            (N,D) matrix, where N is points and D is dimension.
        Y: array
            (N,D) matrix, where N is points and D is dimension.

    Returns
    -------
        rot : matrix
            Rotation matrix (D,D)
    """
    N = X.shape[0]
    W = np.asarray([makeW(*Y[k]) for k in range(N)])
    Q = np.asarray([makeQ(*X[k]) for k in range(N)])
    Qt_dot_W = np.asarray([np.dot(Q[k].T, W[k]) for k in range(N)])
    # W_minus_Q = np.asarray([W[k] - Q[k] for k in range(N)])
    A = np.sum(Qt_dot_W, axis=0)
    eigen = np.linalg.eigh(A)
    r = eigen[1][:, eigen[0].argmax()]
    rot = quaternion_transform(r)
    return rot


def centroid(X):
    """ Centroid is the mean position of all the points in all of the coordinate
    directions, from a vectorset X. https://en.wikipedia.org/wiki/Centroid
    C = sum(X)/len(X)

    Parameters
    ----------
        X : np.array
            (N,D) matrix, where N is points and D is dimension.

    Returns
    -------
        C : float
            centroid
    """
    C = X.mean(axis=0)
    return C


def hungarian(A, B):
    """Hungarian reordering.
    Assume A and B are coordinates for atoms of SAME type only.

    Parameters
    ----------
        A : np.array
            (N,D) matrix, where N is points and D is dimension. coordinates.
        B : np.array
            (N,D) matrix, where N is points and D is dimension. coordinates.

    Returns
    -------
        indices_b : np.array
            Indices as a result of Hungarian analysis on distance matrix between atoms of 1st structure and trial structure

    """

    # should be kabasch here i think
    distances = cdist(A, B, 'euclidean')

    # Perform Hungarian analysis on distance matrix between atoms of 1st
    # structure and trial structure
    indices_a, indices_b = linear_sum_assignment(distances)

    return indices_b


def reorder_hungarian(p_atoms, q_atoms, p_coord, q_coord):
    """Re-orders the input atom list and xyz coordinates using the Hungarian
    method (using optimized column results)

    Parameters
    ----------
        p_atoms : np.array
            (N,1) matrix, where N is points holding the atoms' names
        p_atoms : np.array
            (N,1) matrix, where N is points holding the atoms' names
        p_coord : np.array
            (N,D) matrix, where N is points and D is dimension
        q_coord : np.array
            (N,D) matrix, where N is points and D is dimension

    Returns
    -------
        view_reorder : np.array
                 (N,1) matrix, reordered indexes of atom alignment based on the
                 coordinates of the atoms
    """

    # Find unique atoms
    unique_atoms = np.unique(p_atoms)

    # generate full view from q shape to fill in atom view on the fly
    view_reorder = np.zeros(np.array(q_atoms).shape, dtype=int)
    view_reorder -= 1

    for atom in unique_atoms:
        p_atom_idx = np.where(p_atoms == atom)[0]
        q_atom_idx = np.where(q_atoms == atom)[0]
        A_coord = np.array(p_coord)[p_atom_idx]
        B_coord = np.array(q_coord)[q_atom_idx]

        view = hungarian(A_coord, B_coord)
        view_reorder[p_atom_idx] = q_atom_idx[view]

    return view_reorder


def reorder_distance(p_atoms, q_atoms, p_coord, q_coord):
    """ Re-orders the input atom list and xyz coordinates by atom type and then by
    distance of each atom from the centroid.

    Parameters
    ----------
        atoms : np.array
            (N,1) matrix, where N is points holding the atoms' names
        coord : np.array
            (N,D) matrix, where N is points and D is dimension

    Returns
    -------
        atoms_reordered : np.array
            (N,1) matrix, where N is points holding the ordered atoms' names
        coords_reordered : np.array
            (N,D) matrix, where N is points and D is dimension (rows re-ordered)
    """

    # Find unique atoms
    unique_atoms = np.unique(p_atoms)

    # generate full view from q shape to fill in atom view on the fly
    view_reorder = np.zeros(np.array(q_atoms).shape, dtype=int)

    for atom in unique_atoms:
        p_atom_idx = np.where(p_atoms == atom)[0]
        q_atom_idx = np.where(q_atoms == atom)[0]
        A_coord = np.array(p_coord)[p_atom_idx]
        B_coord = np.array(q_coord)[q_atom_idx]

        # Calculate distance from each atom to centroid
        A_norms = np.linalg.norm(A_coord, axis=1)
        B_norms = np.linalg.norm(B_coord, axis=1)

        reorder_indices_A = np.argsort(A_norms)
        reorder_indices_B = np.argsort(B_norms)

        # Project the order of P onto Q
        translator = np.argsort(reorder_indices_A)
        view = reorder_indices_B[translator]
        view_reorder[p_atom_idx] = q_atom_idx[view]

    return view_reorder


def rmsd_reorder_rotate(p_atoms, q_atoms, p_coord, q_coord,
                        rotation="kabsch", reorder="hungarian",
                        translate=True):
    """Reorder and rotate for RMSD.

    Parameters
    ----------
        p_atoms : np.array
            Atom symbol list.
        q_atoms : np.array
            Atom symbol list.
        p_coord : np.array
            List of coordinates for p_atoms.
        q_atoms : np.array
            List of coordinates for q_atoms.
        rotation : str, optional
            Rotation method. Default is kabsch.
        reorder : str, optional
            Reorder method. Default is hungarian.
        translate : bool, optional
            Whether or not the molecules should be translated
            such that their centroid is at the origin.
            Default is True.

    Returns
    -------
        result_rmsd : float
            Resulting RMSD from aligning and rotating.

    """
    if not p_atoms.shape[0] == q_atoms.shape[0]:
        print(("Warning: Number of atoms do not match!",
               p_atoms.shape[0], q_atoms[0]))
        return 1000
    elif not len(set(np.unique(p_atoms)) - set(np.unique(q_atoms))) == 0:
        print(("Warning: Atom types do not match!",
               np.unique(p_atoms), np.unique(q_atoms)))
        return 1000
    if translate:
        p_cent = centroid(p_coord)
        q_cent = centroid(q_coord)
        p_coord -= p_cent
        q_coord -= q_cent

    # set rotation method
    if rotation.lower() == "kabsch":
        rotation_method = kabsch_rmsd
    elif rotation.lower() == "quaternion":
        rotation_method = quaternion_rmsd
    elif rotation.lower() == "none":
        rotation_method = None
    else:
        raise ValueError("error: Unknown rotation method:", rotation)

    # set reorder method
    if reorder.lower() == "hungarian":
        reorder_method = reorder_hungarian
    elif reorder.lower() == "distance":
        reorder_method = reorder_distance
    elif reorder.lower() == "none":
        reorder_method = None
    else:
        raise ValueError("error: Unknown reorder method:", reorder)

    if not reorder.lower() == "none":
        q_review = reorder_method(p_atoms, q_atoms, p_coord, q_coord)
        q_coord = q_coord[q_review]
        # q_atoms = q_atoms[q_review]
        # print("q_review", q_review)

    if rotation_method is None:
        result_rmsd = rmsd(p_coord, q_coord)
    else:
        result_rmsd = rotation_method(p_coord, q_coord)
    return result_rmsd


def rigorous_rmsd(mol_p, mol_q, rotation: str = "kabsch",
                  reorder: str = "hungarian") -> float:
    """Rigorous RMSD measurement

    Parameters
    ----------
        mol_p : mol3D
            mol3D instance of initial molecule.
        mol_q : mol3D
            mol3D instance of final molecule.
        rotation : str, optional
            Rotation method. Default is kabsch.
        reorder : str, optional
            Reorder method. Default is hungarian.

    Returns
    -------
        result_rmsd : float
            Resulting RMSD from aligning and rotating.

    """
    molp_atoms = mol_p.symvect()
    molp_coords = mol_p.coordsvect()
    molq_atoms = mol_q.symvect()
    molq_coords = mol_q.coordsvect()
    result_rmsd = rmsd_reorder_rotate(molp_atoms, molq_atoms, molp_coords, molq_coords,
                                      rotation=rotation, reorder=reorder)
    return result_rmsd

<<<<<<< HEAD
def align_rmsd_project(mol_p, mol_q, rotation: str = "kabsch",
               reorder: str = "hungarian", verbose=False) -> float:
    """
    Computes the RMSD between 2 mol3D objects after:
    - translating them both such that the center of mass is at the origin
    - projecting the coordinates onto the principal axes
        Note that the projection may lead to reflections, which will break chirality.
=======
def align_rmsd(mol1, mol2, rotation: str = "kabsch",
               reorder: str = "hungarian") -> float:
    """
    Computes the RMSD between 2 mol objects after:
    - translating them both such that the center of mass is at the origin
    - projecting the coordinates onto the principal axes
>>>>>>> 88d40505
    - reordering x, y, z such that Ixx < Iyy < Izz
    (will allow for 180degree rotations about x, y, z, as well as
    reflections about the xy, xz, yz, and all three of those planes)

    Parameters
    ----------
<<<<<<< HEAD
        mol_p : mol3D
            mol3D instance of initial molecule.
        mol_q : np.mol3D
=======
        mol1 : mol3D
            mol3D instance of initial molecule.
        mol2 : np.mol3D
>>>>>>> 88d40505
            mol3D instance of final molecule.
        rotation : str, optional
            Rotation method. Default is kabsch.
        reorder : str, optional
            Reorder method. Default is hungarian.
<<<<<<< HEAD
        verbose : bool, optional
            Will show a warning if the principal moments of inertia are close in magnitude,
            which could indicate an undesired ordering of the axes.
=======
>>>>>>> 88d40505

    Returns
    -------
        rmsd : float
            Resulting RMSD from aligning and rotating.
    """

<<<<<<< HEAD
    molp_atoms = mol_p.symvect()
    molp_coords = project_onto_principal_axes(mol_p)
=======
    mol1_atoms = mol1.symvect()
    cm1 = mol1.centermass()
    pmom1, P1 = mol1.principal_moments_of_inertia(return_transform=True)
    for atom in mol1.atoms:
        atom.setcoords(np.array(atom.coords()) - cm1) #center
        atom.setcoords(P1.dot(atom.coords())) #project onto principal moments
        #sort the coordinates so that the largest princiipal moment is first
        atom.setcoords(np.array(atom.coords())[np.argsort(pmom1)].flatten())
    mol1_coords = mol1.coordsvect()

    #note: the above aligns the largest moment of inertia with z, the smallest with x
    #does not account for whether it is aligned with + or - part of an axis
    #so, have to allow for 180deg rotations and reflections as well
>>>>>>> 88d40505

    rmsd = np.inf
    x_rot = np.array([[1, 0, 0], [0, -1, 0], [0, 0, -1]]) #180 about x
    y_rot = np.array([[-1, 0, 0], [0, 1, 0], [0, 0, -1]]) #180 about y
    z_rot = np.array([[-1, 0, 0], [0, -1, 0], [0, 0, 1]]) #180 about z
    x_ref = np.array([[-1, 0, 0], [0, 1, 0], [0, 0, 1]]) #reflect about yz
    y_ref = np.array([[1, 0, 0], [0, -1, 0], [0, 0, 1]]) #reflect about xz
    z_ref = np.array([[1, 0, 0], [0, 1, 0], [0, 0, -1]]) #reflect about xy
<<<<<<< HEAD
    transformations = [
        np.eye(3), #no change
        x_rot, y_rot, z_rot,
        x_rot@y_rot, x_rot@z_rot, y_rot@z_rot,
        x_rot@y_rot@z_rot,
        x_ref, y_ref, z_ref,
        x_ref@y_ref, x_ref@z_ref, y_ref@z_ref,
        x_ref@y_ref@z_ref
    ]

    molq_atoms = mol_q.symvect()
    molq_coords = project_onto_principal_axes(mol_q)

    for transformation in transformations:
        transformed_molq_coords = np.vstack([transformation @ molq_coords[i, :] for i in range(len(molq_coords))])

        result_rmsd = rmsd_reorder_rotate(molp_atoms, molq_atoms, molp_coords, transformed_molq_coords,
                                          rotation=rotation, reorder=reorder, translate=True)
        if result_rmsd < rmsd:
            rmsd = result_rmsd

    if verbose:
        cutoff = 10 #How close moments have to be for a warning
        pmom1 = mol_p.principal_moments_of_inertia()
        if np.abs(pmom1[0] - pmom1[1]) < cutoff or np.abs(pmom1[0] - pmom1[2]) < cutoff or np.abs(pmom1[1] - pmom1[2]) < cutoff:
            print('The principal moments of the first mol3D are close in magnitude, and are:')
            print(pmom1)
            print('This may lead to improper orientation in some cases.')
        pmom2 = mol_q.principal_moments_of_inertia()
        if np.abs(pmom2[0] - pmom2[1]) < cutoff or np.abs(pmom2[0] - pmom2[2]) < cutoff or np.abs(pmom2[1] - pmom2[2]) < cutoff:
            print('The principal moments of the second mol3D are close in magnitude, and are:')
            print(pmom2)
            print('This may lead to improper orientation in some cases.')

        #Can address improper rotations by also allowing 90 degree rotations, combinations (including 180 rotations as well)
        
    return rmsd

def align_rmsd_rotate(mol_p, mol_q, rotation: str = "kabsch",
               reorder: str = "hungarian", verbose=False) -> float:
    """
    Computes the RMSD between 2 mol objects after:
    - translating them both such that the center of mass is at the origin
    - rotating them onto their principal axes
    (will require 6 evaluations due to possible 180 degree rotations)

    Parameters
    ----------
        mol_p : mol3D
            mol3D instance of initial molecule.
        mol_q : np.mol3D
            mol3D instance of final molecule.
        rotation : str, optional
            Rotation method. Default is kabsch.
        reorder : str, optional
            Reorder method. Default is hungarian.
        verbose : bool, optional
            Will show a warning if the principal moments of inertia are close in magnitude,
            which could indicate an undesired ordering of the axes.

    Returns
    -------
        rmsd : float
            Resulting RMSD from aligning and rotating.
    """

    #for the first mol object, get the symbols and atoms
    molp_atoms = mol_p.symvect()
    molp_coords = rotate_onto_principal_axes(mol_p)

    molq_atoms = mol_q.symvect()
    molq_coords = rotate_onto_principal_axes(mol_q)

    #allow 180 degree rotations about each axis to catch if aligned to different sides
    rmsd = np.inf
    x_rot = np.array([[1, 0, 0], [0, -1, 0], [0, 0, -1]]) #180 about x
    y_rot = np.array([[-1, 0, 0], [0, 1, 0], [0, 0, -1]]) #180 about y
    z_rot = np.array([[-1, 0, 0], [0, -1, 0], [0, 0, 1]]) #180 about z
    transformations = [
        np.eye(3), #no change
        x_rot, y_rot, z_rot,
        x_rot@y_rot, x_rot@z_rot, y_rot@z_rot,
        x_rot@y_rot@z_rot
    ]

    for transformation in transformations:
        transformed_molq_coords = np.vstack([transformation @ molq_coords[i, :] for i in range(len(molq_coords))])

        result_rmsd = rmsd_reorder_rotate(molp_atoms, molq_atoms, molp_coords, transformed_molq_coords,
                                          rotation=rotation, reorder=reorder, translate=True)
        if result_rmsd < rmsd:
            rmsd = result_rmsd
    
    if verbose:
        cutoff = 10 #How close moments have to be for a warning
        pmom1 = mol_p.principal_moments_of_inertia()
        if np.abs(pmom1[0] - pmom1[1]) < cutoff or np.abs(pmom1[0] - pmom1[2]) < cutoff or np.abs(pmom1[1] - pmom1[2]) < cutoff:
            print('The principal moments of the first mol3D are close in magnitude, and are:')
            print(pmom1)
            print('This may lead to improper orientation in some cases.')
        pmom2 = mol_q.principal_moments_of_inertia()
        if np.abs(pmom2[0] - pmom2[1]) < cutoff or np.abs(pmom2[0] - pmom2[2]) < cutoff or np.abs(pmom2[1] - pmom2[2]) < cutoff:
            print('The principal moments of the second mol3D are close in magnitude, and are:')
            print(pmom2)
            print('This may lead to improper orientation in some cases.')

        #Can address improper rotations by also allowing 90 degree rotations, combinations (including 180 rotations as well)
        
    return rmsd

=======
    a_ref = np.array([[-1, 0, 0], [0, -1, 0], [0, 0, -1]]) #reflect all 3
    transformations = [
        np.eye(3), #no change
        x_rot, y_rot, z_rot,
        x_ref, y_ref, z_ref, a_ref
    ]
    mol2_atoms = mol2.symvect()
    cm2 = mol2.centermass()
    pmom2, P2 = mol2.principal_moments_of_inertia(return_transform=True)
    for atom in mol2.atoms:
        atom.setcoords(np.array(atom.coords()) - cm2) #center
        atom.setcoords(P2.dot(atom.coords())) #project onto principal moments
        #sort the coordinates so that the largest princiipal moment is first
        atom.setcoords(np.array(atom.coords())[np.argsort(pmom2)].flatten())
    for transformation in transformations:
        for atom in mol2.atoms:
            atom.setcoords(transformation @ np.array(atom.coords()))
        mol2_coords = mol2.coordsvect()
        #revert transformations
        for atom in mol2.atoms:
            atom.setcoords(np.linalg.inv(transformation) @ np.array(atom.coords()))

        result_rmsd = rmsd_reorder_rotate(mol1_atoms, mol2_atoms, mol1_coords, mol2_coords,
                                          rotation=rotation, reorder=reorder, translate=True)
        if result_rmsd < rmsd:
            rmsd = result_rmsd
    return rmsd
>>>>>>> 88d40505

def test_case():
    p_atoms = np.array(["N", "H", "H", "H"])
    q_atoms = np.array(["H", "N", "H", "H"])
    p_coord = np.array([[0.000000, 2.030000, 0.000000],
                        [-0.975035, 2.404393, -0.001212],
                        [0.486430, 2.404203, 0.845016],
                        [0.488605, 2.404166, -0.843804]
                        ])
    q_coord = np.array([[0.486430, 2.404203, 0.845016],
                        [0.000000, 2.030000, 0.000000],
                        [-0.975035, 2.404393, -0.001212],
                        [0.488605, 2.404166, -0.843804]
                        ])
    return p_atoms, q_atoms, p_coord, q_coord<|MERGE_RESOLUTION|>--- conflicted
+++ resolved
@@ -478,7 +478,6 @@
                                       rotation=rotation, reorder=reorder)
     return result_rmsd
 
-<<<<<<< HEAD
 def align_rmsd_project(mol_p, mol_q, rotation: str = "kabsch",
                reorder: str = "hungarian", verbose=False) -> float:
     """
@@ -486,40 +485,23 @@
     - translating them both such that the center of mass is at the origin
     - projecting the coordinates onto the principal axes
         Note that the projection may lead to reflections, which will break chirality.
-=======
-def align_rmsd(mol1, mol2, rotation: str = "kabsch",
-               reorder: str = "hungarian") -> float:
-    """
-    Computes the RMSD between 2 mol objects after:
-    - translating them both such that the center of mass is at the origin
-    - projecting the coordinates onto the principal axes
->>>>>>> 88d40505
     - reordering x, y, z such that Ixx < Iyy < Izz
-    (will allow for 180degree rotations about x, y, z, as well as
+    (will allow for 180 degree rotations about x, y, z, as well as
     reflections about the xy, xz, yz, and all three of those planes)
 
     Parameters
     ----------
-<<<<<<< HEAD
         mol_p : mol3D
             mol3D instance of initial molecule.
         mol_q : np.mol3D
-=======
-        mol1 : mol3D
-            mol3D instance of initial molecule.
-        mol2 : np.mol3D
->>>>>>> 88d40505
             mol3D instance of final molecule.
         rotation : str, optional
             Rotation method. Default is kabsch.
         reorder : str, optional
             Reorder method. Default is hungarian.
-<<<<<<< HEAD
         verbose : bool, optional
             Will show a warning if the principal moments of inertia are close in magnitude,
             which could indicate an undesired ordering of the axes.
-=======
->>>>>>> 88d40505
 
     Returns
     -------
@@ -527,24 +509,8 @@
             Resulting RMSD from aligning and rotating.
     """
 
-<<<<<<< HEAD
     molp_atoms = mol_p.symvect()
     molp_coords = project_onto_principal_axes(mol_p)
-=======
-    mol1_atoms = mol1.symvect()
-    cm1 = mol1.centermass()
-    pmom1, P1 = mol1.principal_moments_of_inertia(return_transform=True)
-    for atom in mol1.atoms:
-        atom.setcoords(np.array(atom.coords()) - cm1) #center
-        atom.setcoords(P1.dot(atom.coords())) #project onto principal moments
-        #sort the coordinates so that the largest princiipal moment is first
-        atom.setcoords(np.array(atom.coords())[np.argsort(pmom1)].flatten())
-    mol1_coords = mol1.coordsvect()
-
-    #note: the above aligns the largest moment of inertia with z, the smallest with x
-    #does not account for whether it is aligned with + or - part of an axis
-    #so, have to allow for 180deg rotations and reflections as well
->>>>>>> 88d40505
 
     rmsd = np.inf
     x_rot = np.array([[1, 0, 0], [0, -1, 0], [0, 0, -1]]) #180 about x
@@ -553,7 +519,6 @@
     x_ref = np.array([[-1, 0, 0], [0, 1, 0], [0, 0, 1]]) #reflect about yz
     y_ref = np.array([[1, 0, 0], [0, -1, 0], [0, 0, 1]]) #reflect about xz
     z_ref = np.array([[1, 0, 0], [0, 1, 0], [0, 0, -1]]) #reflect about xy
-<<<<<<< HEAD
     transformations = [
         np.eye(3), #no change
         x_rot, y_rot, z_rot,
@@ -664,36 +629,6 @@
         
     return rmsd
 
-=======
-    a_ref = np.array([[-1, 0, 0], [0, -1, 0], [0, 0, -1]]) #reflect all 3
-    transformations = [
-        np.eye(3), #no change
-        x_rot, y_rot, z_rot,
-        x_ref, y_ref, z_ref, a_ref
-    ]
-    mol2_atoms = mol2.symvect()
-    cm2 = mol2.centermass()
-    pmom2, P2 = mol2.principal_moments_of_inertia(return_transform=True)
-    for atom in mol2.atoms:
-        atom.setcoords(np.array(atom.coords()) - cm2) #center
-        atom.setcoords(P2.dot(atom.coords())) #project onto principal moments
-        #sort the coordinates so that the largest princiipal moment is first
-        atom.setcoords(np.array(atom.coords())[np.argsort(pmom2)].flatten())
-    for transformation in transformations:
-        for atom in mol2.atoms:
-            atom.setcoords(transformation @ np.array(atom.coords()))
-        mol2_coords = mol2.coordsvect()
-        #revert transformations
-        for atom in mol2.atoms:
-            atom.setcoords(np.linalg.inv(transformation) @ np.array(atom.coords()))
-
-        result_rmsd = rmsd_reorder_rotate(mol1_atoms, mol2_atoms, mol1_coords, mol2_coords,
-                                          rotation=rotation, reorder=reorder, translate=True)
-        if result_rmsd < rmsd:
-            rmsd = result_rmsd
-    return rmsd
->>>>>>> 88d40505
-
 def test_case():
     p_atoms = np.array(["N", "H", "H", "H"])
     q_atoms = np.array(["H", "N", "H", "H"])
