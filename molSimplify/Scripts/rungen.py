# @file rungen.py
#  Top level script that coordinates generation of all files
#
#  Written by Tim Ioannidis for HJK Group
#
#  Dpt of Chemical Engineering, MIT

import itertools
import os
import random
import shutil
import sys
from collections import Counter
import glob

from molSimplify.Scripts.isomers import generateisomers
from molSimplify.Scripts.jobgen import (sgejobgen,
                                        slurmjobgen)
from molSimplify.Scripts.molSimplify_io import (core_load,
                                                getlicores,
                                                lig_load,
                                                name_complex,
                                                name_ts_complex,
                                                substr_load)
from molSimplify.Scripts.qcgen import (mlpgen,
                                       multigamgen,
                                       multimolcgen,
                                       multiogen,
                                       multiqgen,
                                       multitcgen)
from molSimplify.Scripts.structgen import (structgen)

###################################################################
### define input for cross-compatibility between python 2 and 3 ###
###################################################################
get_input = input
if sys.version_info[:2] <= (2,7):
    get_input = raw_input
    

###############################################
### get sample aggreeing to the constraints ###
###############################################


def getconstsample(no_rgen, args, licores, coord):
    samp = []
    # 4 types of constraints: ligand, ligocc, coord, lignum
    # get ligand and ligocc
    get = False
    occup = []
    combos = []
    generated = 0
    if not coord:
        coord = 6  # default octahedral
    # generate all combinations of ligands
    combos += (list(itertools.combinations_with_replacement(list(range(0, len(licores))), coord)))
    random.shuffle(combos)
    for combo in combos:
        # get total denticity
        totdent = 0
        dents = []
        for l in combo:
            totdent += int(len(licores[list(licores.keys())[l]][2]))
            dents.append(int(len(licores[list(licores.keys())[l]][2])))
        # check for multiple multidentate ligands
        dsorted = sorted(dents)
        if not coord or (coord and totdent == coord):
            if len(dsorted) > 1 and (dsorted[-1]+dsorted[-2] > totdent):
                generated = generated
            else:
                if (args.lignum and len(set(combo)) == int(args.lignum)):
                    # reorder with high denticity atoms in the beginning
                    keysl = sorted(list(range(len(dents))),
                                   key=lambda k: dents[k])
                    ncombo = [combo[i] for i in keysl]
                    # add combo
                    samp.append(ncombo)
                    generated += 1
                elif not args.lignum:
                    # reorder with high denticity atoms in the beginning
                    keysl = sorted(list(range(len(dents))),
                                   key=lambda k: dents[k])
                    ncombo = [combo[i] for i in keysl]
                    # add combo
                    samp.append(ncombo)
                    generated += 1
            if (generated >= no_rgen):
                break
    return samp

<<<<<<< HEAD
#####################################
### constrained random generation ###
#####################################


def constrgen(rundir, args, globs):
    emsg = False
    # load global variables
    licores = getlicores()
    print('Random generation started..\n\n')
    # if ligand constraint apply it now
    ligs0 = []
    ligocc0 = []
    coord = False if not args.coord else int(args.coord)
    if args.gui:
        args.gui.iWtxt.setText('\n----------------------------------------------------------------------------------\n' +
                               'Random generation started\nGenerating ligand combinations.\n\n'+args.gui.iWtxt.toPlainText())
        args.gui.app.processEvents()
    if args.lig:
        for i, l in enumerate(args.lig):
            ligs0.append(l)
            ligentry, emsg = lig_load(l)  # check ligand
            # update ligand
            if ligentry:
                args.lig[i] = ligentry.name
            if emsg:
                return False, emsg
            if args.ligocc:
                if len(args.ligocc) < i and len(args.lig) == 1:
                    args.ligocc.append(coord)
                elif len(args.ligocc) < i:
                    args.ligocc.append(1)
            else:
                args.ligocc = []
                if len(args.lig) == 1:
                    args.ligocc.append(coord)
                else:
                    args.ligocc.append(1)
            ligocc0.append(args.ligocc[i])
            if args.lignum:
                args.lignum = str(int(args.lignum) - 1)
            # check for smiles
            if not ligentry.denticity:
                if args.smicat and len(args.smicat) >= i and args.smicat[i]:
                    ligentry.denticity = len(args.smicat[i])
                else:
                    ligentry.denticity = 1
            if coord:
                coord -= int(args.ligocc[i])*ligentry.denticity
            licores.pop(l, None)  # remove from dictionary
    # check for ligand groups
    licoresnew = dict()
    if args.liggrp and 'all' != args.liggrp.lower():
        for key in list(licores.keys()):
            if args.liggrp.lower() in licores[key][3]:
                if not args.ligctg or args.ligctg.lower() == 'all':
                    licoresnew[key] = licores[key]
                elif args.ligctg and args.ligctg.lower() in licores[key][3]:
                    licoresnew[key] = licores[key]
        licores = licoresnew
    # remove aminoacids
    licoresnew = dict()
    for key in list(licores.keys()):
        if 'aminoacid' not in licores[key][3]:
            licoresnew[key] = licores[key]
    licores = licoresnew
    # get a sample of these combinations
    samps = getconstsample(int(args.rgen[0]), args, licores, coord)
    if len(samps) == 0:
        if coord == 0:
            args.lig = [a for a in ligs0]
            args.ligocc = [int(a) for a in ligocc0]
            # run structure generation
            emsg = rungen(rundir, args, False, globs)
        else:
            if args.gui:
                from molSimplify.Classes.mWidgets import mQDialogErr
                qqb = mQDialogErr(
                    'Error', 'No suitable ligand sets were found for random generation. Exiting...')
                qqb.setParent(args.gui.wmain)
            else:
                emsg = 'No suitable ligand sets were found for random generation. Exiting...'
                print(
                    'No suitable ligand sets were found for random generation. Exiting...\n\n')
            return args, emsg
    # loop over samples
    for combo in samps:
        args.lig = [a for a in ligs0]
        args.ligocc = [int(a) for a in ligocc0]
        for cj in set(combo):
            lcount = Counter(combo)
            rocc = lcount[cj]
            args.lig.append(list(licores.keys())[cj])
            args.ligocc.append(rocc)
        # check for keep Hydrogens
        for iiH in range(len(ligs0), len(args.lig)):
            opt = True if args.rkHs else False
            if args.keepHs and len(args.keepHs) > iiH:
                args.keepHs[iiH] = opt
            elif args.keepHs:
                args.keepHs.append(opt)
            else:
                args.keepHs = [opt]
        emsg = rungen(rundir, args, False, globs)  # run structure generation
    return args, emsg

=======
>>>>>>> 305321b4
# Generates multiple runs for different oxidation and spin states
#  @param rundir Run directory
#  @param args Namespace of arguments
#  @param globs Global variables
#  @return Error messages


def multigenruns(rundir, args, globs, write_files=True):
    emsg = False
    args.jid = 0  # initilize global name identifier
    multch = False
    multsp = False
    charges = args.charge
    spins = args.spin
    # check if multiple charges specified
    if args.charge and len(args.charge) > 1:
        multch = True
    # check if multiple spin states specified
    if (args.spin and len(args.spin) > 1):
        multsp = True
    # iterate over all
    fname = False
    if (multch and multsp):
        for ch in charges:
            for sp in spins:
                args.charge = ch
                args.spin = sp
                if ch[0] == '-':
                    fname = 'N'+ch[1:]+'S'+sp
                else:
                    fname = 'P'+ch+'S'+sp
                # if args.tsgen:
                #     emsg = tsgen_supervisor(rundir,args,fname,globs)
                # else:
                emsg = rungen(rundir, args, fname, globs, write_files=write_files)
                if emsg:
                    return emsg
    elif (multch):
        for ch in charges:
            args.charge = ch
            if (args.spin):
                args.spin = args.spin[0]
            if ch[0] == '-':
                fname = 'N'+ch[1:]
            else:
                fname = 'P'+ch[1:]
            # if args.tsgen:
            #     emsg = tsgen_supervisor(rundir,args,fname,globs)
            # else:
            emsg = rungen(rundir, args, fname, globs, write_files=write_files)
            if emsg:
                return emsg
    elif (multsp):
        if args.charge:
            args.charge = args.charge[0]
        for sp in spins:
            args.spin = sp
            fname = 'S'+sp
            # if args.tsgen:
            #     emsg = tsgen_supervisor(rundir,args,fname,globs)
            # else:
            emsg = rungen(rundir, args, fname, globs, write_files=write_files)
            if emsg:
                return emsg
    elif args.isomers or args.stereos:
        isomers = generateisomers(args)
        if args.charge:
            args.charge = args.charge[0]
        if args.spin:
            args.spin = args.spin[0]
        args.ligloc = True

        # store information about the overall ligand complex
        keepHs_dict = {}
        ligocc_dict = {}
        for counter, i in enumerate(args.lig):
            keepHs_dict[i] = args.keepHs[counter]
            ligocc_dict[i] = args.ligocc[counter]

        for counter, isomer in enumerate(isomers):
            # set args for the generation of a specific isomer
            args.lig = isomer
            if args.stereos:
                if (counter+1) % 2 == 0:
                    unique_name = '_stereo_'+str(int(counter/2+1))
                else:
                    unique_name = '_isomer_'+str(int(counter/2+1))
            else:
                unique_name = '_isomer_'+str(counter+1)
            args.ligocc = [1]*len(isomer)
            args.keepHs = []
            args.name = str(args.core)+'_ox_' + \
                str(args.oxstate)+'_spin_'+str(args.spin)
            for ligand in list(keepHs_dict.keys()):
                args.name += '_'+ligand+'_'+str(ligocc_dict[ligand])
            args.name += unique_name
            for ligand in args.lig:
                if ligand.endswith('_flipped'):
                    ligand = ligand[:-8]
                args.keepHs.append(keepHs_dict[ligand])

            print('**************************************************************')
            print(('******************* Generating isomer ' +
                  str(counter+1) + '! *******************'))
            print('**************************************************************')
            emsg = rungen(rundir, args, fname, globs, write_files=write_files)
        return emsg
    else:
        if args.charge:
            args.charge = args.charge[0]
        if args.spin:
            args.spin = args.spin[0]
        # if args.tsgen:
        #     emsg = tsgen_supervisor(rundir,args,fname,globs)
        # else:
        emsg = rungen(rundir, args, fname, globs, write_files=write_files)
    return emsg

# Check for multiple ligands specified in one file
#  @param ligs List of ligands
#  @return Ligand list, connecting atoms, multiple ligand flag


def checkmultilig(ligs):
    mligs = []
    tcats = []
    multidx = -1
    # loop over ligands

    for i, lig in enumerate(ligs):
        connatoms = []
        if '.smi' in lig:
            if '~' in lig:
                lig = lig.replace('~', os.path.expanduser("~"))
            # read molecule
            if glob.glob(lig):
                print('found ligand file')
                f = open(lig, 'r')
                s = f.read().splitlines()
                for ss in s:
                    ss = ss.replace('\t', ' ')
                    sf = [_f for _f in ss.split(' ') if _f]
                    print(sf)
                    if len(sf) > 0:
                        connatoms.append(sf[-1])
                        multidx = i
                    else:
                        connatoms.append(False)
                f.close()
                if len(s) > 1:
                    mligs.append(s)
                else:
                    mligs.append([lig])
            else:
                mligs.append([lig])
        else:
            mligs.append([lig])
        tcats.append(connatoms)
    ligandslist = list(itertools.product(*mligs))
    # convert tuple to list
    llist = []
    for l0 in ligandslist:
        loclist = []
        if len(l0) > 0:
            for l1 in l0:
                loclist.append(l1)
            llist.append(loclist)

    return llist, tcats, multidx

# Draw mode supervisor
#  @param args Namespace of arguments
#  @param rundir Run directory


def draw_supervisor(args, rundir):
    if args.lig:
        print('Due to technical limitations, we will draw only the first ligand.')
        print('To view multiple ligands at once, consider using the GUI instead.')
        l = args.lig[0]
        lig, emsg = lig_load(l)
        lig.draw_svg(l)
    elif args.core:
        if len(args.core) > 1:
            print('Due to technical limitations, we will draw only the first core.')
        print('Drawing the core.')
        if args.substrate:
            print('Due to technical limitations, we can draw only one structure per run. To draw the substrate, run the program again.')
        cc, emsg = core_load(args.core[0])
        cc.draw_svg(args.core[0])
    elif args.substrate:
        if len(args.substrate) > 1:
            print('Due to technical limitations, we will draw only the first substrate.')
        print('Drawing the substrate.')
        print((args.substrate[0]))
        substrate, emsg = substr_load(args.substrate[0])
        substrate.draw_svg(args.substrate[0])
    else:
        print('You have not specified anything to draw. Currently supported: ligand, core, substrate')

# Normal structure generation
#  @param rundir Run directory
#  @param args Namespace of arguments
#  @param chspfname Folder name for charges and spins
#  @param globs Global variables
#  @return Error messages


def rungen(rundir, args, chspfname, globs, write_files=True):
    try:
        from Classes.mWidgets import qBoxFolder
        from Classes.mWidgets import mQDialogInf
        from Classes.mWidgets import mQDialogErr
    except ImportError:
        args.gui = False
    emsg = False
    globs.nosmiles = 0  # reset smiles ligands for each run
    # check for specified ligands/functionalization
    ligocc = []
    # check for files specified for multiple ligands
    mligs, catoms = [False], [False]
    if args.lig is not None:
        if '.smi' in args.lig[0]:
            ligfilename = args.lig[0].split('.')[0]
        if args.lig:
            mligs, catoms, multidx = checkmultilig(args.lig)
        if args.debug:
            print(('after checking for mulitple ligs, we found  ' +
                   str(multidx) + ' ligands'))
    # save initial
    smicat0 = [ss for ss in args.smicat] if args.smicat else False
    # loop over ligands
    for mcount, mlig in enumerate(mligs):
        args.smicat = [ss for ss in smicat0] if smicat0 else False
        args.checkdir, skip = False, False  # initialize flags
        if len(mligs) > 0 and mligs[0]:
            args.lig = mlig  # get combination
            if multidx != -1:
                if catoms[multidx][mcount]:
                    ssatoms = catoms[multidx][mcount].split(',')
                    lloc = [int(scat)-1 for scat in ssatoms]
                    # append connection atoms if specified in smiles
                    if args.smicat and len(args.smicat) > 0:
                        for i in range(len(args.smicat), multidx):
                            args.smicat.append([])
                    else:
                        args.smicat = [lloc]
                    args.smicat[multidx] = lloc
        if (args.lig):
            ligands = args.lig
            if (args.ligocc):
                ligocc = args.ligocc
            else:
                ligocc = ['1']
            for i in range(len(ligocc), len(ligands)):
                ligocc.append('1')
            lig = ''
            for i, l in enumerate(ligands):
                ligentry, emsg = lig_load(l)
                # update ligand
                if ligentry:
                    ligands[i] = ligentry.name
                    args.lig[i] = ligentry.name
                if emsg:
                    skip = True
                    break
                if ligentry.ident == 'smi':
                    ligentry.ident += str(globs.nosmiles)
                    globs.nosmiles += 1
                    if args.sminame:
                        if len(args.sminame) > int(ligentry.ident[-1]):
                            ligentry.ident = args.sminame[globs.nosmiles-1][0:3]
                lig += ''.join("%s%s" % (ligentry.ident, ligocc[i]))
        else:
            ligands = []
            lig = ''
            ligocc = ''
    # fetch smart name
        fname = name_complex(rundir, args.core, args.geometry, ligands, ligocc,
                             mcount, args, nconf=False, sanity=False, bind=args.bind, bsmi=args.nambsmi)
        if args.tsgen:
            substrate = args.substrate
            subcatoms = ['multiple']
            if args.subcatoms:
                subcatoms = args.subcatoms
            mlig = args.mlig
            mligcatoms = args.mligcatoms
            fname = name_ts_complex(rundir, args.core, args.geometry, ligands, ligocc, substrate, subcatoms,
                                    mlig, mligcatoms, mcount, args, nconf=False, sanity=False, bind=args.bind, bsmi=args.nambsmi)
        if globs.debug:
            print(('fname is ' + str(fname)))
        rootdir = fname
        # check for charges/spin
        rootcheck = False
        if (chspfname):
            rootcheck = rootdir
            rootdir = rootdir + '/'+chspfname
        if (args.suff):
            rootdir += args.suff
        # check for mannual overwrite of
        # directory name
        if args.jobdir:
            rootdir = rundir + args.jobdir
            # check for top directory
        if rootcheck and os.path.isdir(rootcheck) and not args.checkdirt and not skip:
            args.checkdirt = True
            if not args.rprompt:
                flagdir = get_input('\nDirectory '+rootcheck +
                                ' already exists. Keep both (k), replace (r) or skip (s) k/r/s: ')
                if 'k' in flagdir.lower():
                    flagdir = 'keep'
                elif 's' in flagdir.lower():
                    flagdir = 'skip'
                else:
                    flagdir = 'replace'
            else:
                #qqb = qBoxFolder(args.gui.wmain,'Folder exists','Directory '+rootcheck+' already exists. What do you want to do?')
                #flagdir = qqb.getaction()
                flagdir = 'replace'
                # replace existing directory
            if (flagdir == 'replace'):
                shutil.rmtree(rootcheck)
                os.mkdir(rootcheck)
            # skip existing directory
            elif flagdir == 'skip':
                skip = True
            # keep both (default)
            else:
                ifold = 1
                while glob.glob(rootdir+'_'+str(ifold)):
                    ifold += 1
                    rootcheck += '_'+str(ifold)
                    os.mkdir(rootcheck)
        elif rootcheck and (not os.path.isdir(rootcheck) or not args.checkdirt) and not skip:
            if globs.debug:
                print(('rootcheck is  ' + str(rootcheck)))
            args.checkdirt = True
            try:
                os.mkdir(rootcheck)
            except:
                print(('Directory '+rootcheck+' can not be created. Exiting..\n'))
                return
            # check for actual directory
        if os.path.isdir(rootdir) and not args.checkdirb and not skip and not args.jobdir:
            args.checkdirb = True
            if not args.rprompt:
                flagdir = get_input(
                    '\nDirectory '+rootdir + ' already exists. Keep both (k), replace (r) or skip (s) k/r/s: ')
                if 'k' in flagdir.lower():
                    flagdir = 'keep'
                elif 's' in flagdir.lower():
                    flagdir = 'skip'
                else:
                    flagdir = 'replace'
            else:
                #qqb = qBoxFolder(args.gui.wmain,'Folder exists','Directory '+rootdir+' already exists. What do you want to do?')
                #flagdir = qqb.getaction()
                flagdir = 'replace'
            # replace existing directory
            if (flagdir == 'replace'):
                shutil.rmtree(rootdir)
                os.mkdir(rootdir)
            # skip existing directory
            elif flagdir == 'skip':
                skip = True
            # keep both (default)
            else:
                ifold = 1
                while glob.glob(rootdir+'_'+str(ifold)):
                    ifold += 1
                rootdir += '_'+str(ifold)
                os.mkdir(rootdir)
        elif not os.path.isdir(rootdir) or not args.checkdirb and not skip:
            if not os.path.isdir(rootdir):
                if write_files:
                    args.checkdirb = True
                    os.mkdir(rootdir)
            ####################################
            ############ GENERATION ############
            ####################################
        if not skip:
            # check for generate all
            if args.genall:
                tstrfiles = []
                # generate xyz with FF and trained ML
                args.ff = 'mmff94'
                args.ffoption = 'ba'
                args.MLbonds = False
                strfiles, emsg, this_diag = structgen(
                    args, rootdir, ligands, ligocc, globs, mcount, write_files=write_files)
                for strf in strfiles:
                    tstrfiles.append(strf+'FFML')
                    os.rename(strf+'.xyz', strf+'FFML.xyz')
                # generate xyz with FF and covalent
                args.MLbonds = ['c' for i in range(0, len(args.lig))]
                strfiles, emsg, this_diag = structgen(
                    args, rootdir, ligands, ligocc, globs, mcount, write_files=write_files)
                for strf in strfiles:
                    tstrfiles.append(strf+'FFc')
                    os.rename(strf+'.xyz', strf+'FFc.xyz')
                args.ff = False
                args.ffoption = False
                args.MLbonds = False
                # generate xyz without FF and trained ML
                strfiles, emsg, this_diag = structgen(
                    args, rootdir, ligands, ligocc, globs, mcount, write_files=write_files)
                for strf in strfiles:
                    tstrfiles.append(strf+'ML')
                    os.rename(strf+'.xyz', strf+'ML.xyz')
                args.MLbonds = ['c' for i in range(0, len(args.lig))]
                # generate xyz without FF and covalent ML
                strfiles, emsg, this_diag = structgen(
                    args, rootdir, ligands, ligocc, globs, mcount, write_files=write_files)
                for strf in strfiles:
                    tstrfiles.append(strf+'c')
                    os.rename(strf+'.xyz', strf+'c.xyz')
                strfiles = tstrfiles
            else:
                # generate xyz files
                strfiles, emsg, this_diag = structgen(
                    args, rootdir, ligands, ligocc, globs, mcount, write_files=write_files)
            # generate QC input files
            if args.qccode and (not emsg) and write_files:
                if args.charge and (isinstance(args.charge, list)):
                    args.charge = args.charge[0]
                if args.spin and (isinstance(args.spin, list)):
                    args.spin = args.spin[0]
                if args.qccode.lower() in 'terachem tc Terachem TeraChem TERACHEM TC':
                    jobdirs = multitcgen(args, strfiles)
                    print('TeraChem input files generated!')
                elif 'gam' in args.qccode.lower():
                    jobdirs = multigamgen(args, strfiles)
                    print('GAMESS input files generated!')
                elif 'qch' in args.qccode.lower():
                    jobdirs = multiqgen(args, strfiles)
                    print('QChem input files generated!')
                elif 'orc' in args.qccode.lower():
                    jobdirs = multiogen(args, strfiles)
                    print('ORCA input files generated!')
                elif 'molc' in args.qccode.lower():
                    jobdirs = multimolcgen(args, strfiles)
                    print('MOLCAS input files generated!')
                else:
                    print(
                        'Only TeraChem, GAMESS, QChem, ORCA, MOLCAS are supported right now.\n')
            # check molpac
            if args.mopac and (not emsg) and write_files:
                print('Generating MOPAC input')
                if globs.debug:
                    print(strfiles)
                jobdirs = mlpgen(args, strfiles, rootdir)
            # generate jobscripts
            if args.jsched and (not emsg) and (not args.reportonly) and (write_files):
                if args.jsched in 'SBATCH SLURM slurm sbatch':
                    slurmjobgen(args, jobdirs)
                    print('SLURM jobscripts generated!')
                elif args.jsched in 'SGE Sungrid sge':
                    sgejobgen(args, jobdirs)
                    print('SGE jobscripts generated!')

            elif multidx != -1:  # if ligand input was a list of smiles strings, write good smiles strings to separate list
                try:
                    f = open(ligfilename+'-good.smi', 'a')
                    f.write(args.lig[0])
                    f.close()
                except:
                    0
        elif not emsg:
            if args.gui:
                qq = mQDialogInf('Folder skipped', 'Folder ' +
                                 rootdir+' was skipped.')
                qq.setParent(args.gui.wmain)
            else:
                print(('Folder '+rootdir+' was skipped..\n'))
<<<<<<< HEAD
    if write_files:
        return emsg # Default behavior
    else:
        return strfiles, emsg, this_diag # Assume that user wants these if they're not writing files

# ## Transition state generation
# #  @param rundir Run directory
# #  @param args Namespace of arguments
# #  @param chspfname Folder name for charges and spins
# #  @param globs Global variables
# #  @return Error messages
# def tsgen_supervisor(rundir,args,chspfname,globs):
# 	emsg = False
# 	# load specified core into a mol3D object
# 	cc, emsg = core_load(args.core)
# 	if emsg:
# 		return emsg
# 	cc.convert2mol3D()
# 	subcores = getsubcores()
# 	# load substrate molecule into a mol3D object
# 	if len(args.substrate) > 1:
# 		print('Currently only one substrate molecule is supported. Exiting...')
# 		return
# 	else:
# 		substr, emsg = substr_load(args.substrate[0],subcores)
# 	if emsg:
# 		return emsg
# 	substr.convert2mol3D()
# 	##### fetch smart name
# 	fname = name_TS(rundir,args.core,substr,args,bind=args.bind,bsmi=args.nambsmi)
# 	if globs.debug:
# 		print('fname is ' + str(fname))
# 	rootdir = fname
# 	# check for charges/spin
# 	rootcheck = False
# 	if (chspfname):
# 		rootcheck = rootdir
# 		rootdir = rootdir + '/'+chspfname
# 	if (args.suff):
# 		rootdir += args.suff
# 	# check for mannual overwrite of
# 	# directory name
# 	if args.jobdir:
# 		rootdir = rundir + args.jobdir
# 	# check for top directory
# 	skip = False
# 	if  rootcheck and os.path.isdir(rootcheck) and not args.checkdirt and not skip:
# 		args.checkdirt = True
# 		if not args.rprompt:
# 			flagdir=raw_input('\nDirectory '+rootcheck +' already exists. Keep both (k), replace (r) or skip (s) k/r/s: ')
# 			if 'k' in flagdir.lower():
# 				flagdir = 'keep'
# 			elif 's' in flagdir.lower():
# 					flagdir = 'skip'
# 			else:
# 				flagdir = 'replace'
# 		else:
# 			flagdir = 'replace'
# 			# replace existing directory
# 		if (flagdir=='replace'):
# 			shutil.rmtree(rootcheck)
# 			os.mkdir(rootcheck)
# 		# skip existing directory
# 		elif flagdir=='skip':
# 			skip = True
# 		# keep both (default)
# 		else:
# 			ifold = 1
# 			while glob.glob(rootdir+'_'+str(ifold)):
# 				ifold += 1
# 				rootcheck += '_'+str(ifold)
# 				os.mkdir(rootcheck)
# 	elif rootcheck and (not os.path.isdir(rootcheck) or not args.checkdirt) and not skip:
# 		if globs.debug:
# 			print('rootcheck is  ' + str(rootcheck))
# 		args.checkdirt = True
# 		try:
# 			os.mkdir(rootcheck)
# 		except:
# 			print 'Directory '+rootcheck+' can not be created. Exiting..\n'
# 			return
# 	# check for actual directory
# 	if os.path.isdir(rootdir) and not args.checkdirb and not skip and not args.jobdir:
# 		args.checkdirb = True
# 		if not args.rprompt:
# 			flagdir=raw_input('\nDirectory '+rootdir +' already exists. Keep both (k), replace (r) or skip (s) k/r/s: ')
# 			if 'k' in flagdir.lower():
# 				flagdir = 'keep'
# 			elif 's' in flagdir.lower():
# 					flagdir = 'skip'
# 			else:
# 				flagdir = 'replace'
# 		else:
# 			#qqb = qBoxFolder(args.gui.wmain,'Folder exists','Directory '+rootdir+' already exists. What do you want to do?')
# 			#flagdir = qqb.getaction()
# 			flagdir = 'replace'
# 		# replace existing directory
# 		if (flagdir=='replace'):
# 			shutil.rmtree(rootdir)
# 			os.mkdir(rootdir)
# 		# skip existing directory
# 		elif flagdir=='skip':
# 			skip = True
# 		# keep both (default)
# 		else:
# 			ifold = 1
# 			while glob.glob(rootdir+'_'+str(ifold)):
# 				ifold += 1
# 			rootdir += '_'+str(ifold)
# 			os.mkdir(rootdir)
# 	elif not os.path.isdir(rootdir) or not args.checkdirb and not skip:
# 		if not os.path.isdir(rootdir):
# 			args.checkdirb = True
# 			os.mkdir(rootdir)
# 	####################################
# 	############ GENERATION ############
# 	####################################
# 	# determine TS generation mode/reaction type
# 	# 1: oxidative addition of a single group to an unsaturated complex (e.g., Fe(II) + O2 -> Fe(III)-O-O)
# 	# 2: oxidative addition of two groups to an unsaturated complex (e.g., Pd + CH4 -> Pd(H)(CH3))
# 	# 3: abstraction (ligand only reaction) (e.g., Fe(IV)=O + CH4 -> Fe(III)-OH + CH3)
# 	# 1: compreact is the metal center, substreact is one atom
# 	# 2: compreact is the metal center, substreact is two bonded atoms
# 	# 3: compreact is not the metal center and bonded to only one atom, substreact is one atom
# 	if len(args.compreact) == 1:
# 		compreact = int(args.compreact[0]) - 1 # one-indexed in input
# 	else:
# 		print('Error: Currently only one complex reacting atom is supported. Exiting...')
# 		return
# 	if cc.getAtom(compreact).ismetal():
# 		if len(args.substreact) == 1:
# 			substreact = int(args.substreact[0]) - 1 # one-indexed in input
# 			if len(substr.getBondedAtoms(substreact)) == 1:
# 				if len(cc.getBondedAtomsOct(compreact)) < 6:
# 					mode = 1
# 					print('Mode 1: oxidative addition of a single group')
# 				else:
# 					print('Error: You have specified oxidative addition of a single group, but the metal atom is not unsaturated. Please check your input. Exiting...')
# 					return
# 			else:
# 				print('Error: You have specified oxidative addition of a single group, but the substrate atom is not terminal. Please check your input. Exiting...')
# 				return
# 		elif len(args.substreact) == 2:
# 			if int(args.substreact[1]) in substr.getBondedAtoms(int(args.substreact[0])):
# 				if len(cc.getBondedAtomsOct(compreact)) < 5:
# 					substreact = [int(i) - 1 for i in args.substreact] # one-indexed in input
# 					mode = 2
# 					print('Mode 2: oxidative addition of two groups')
# 				else:
# 					print('Error: You have specified oxidative addition of two groups, but the metal atom does not have two available empty sites. Please check your input. Exiting...')
# 					return
# 			else:
# 				print('Error: You have specified oxidative addition of two groups, but the two substrate groups are not bonded. Please check your input. Exiting...')
# 				return
# 	elif len(cc.getBondedAtoms(compreact)) == 1:
# 		if len(args.substreact) == 1:
# 			substreact = int(args.substreact[0]) - 1 # one-indexed in input
# 		else:
# 			print('Error: You have specified abstraction, but specified more than one substrate atom. Please check your input. Exiting...')
# 			return
# 		if len(substr.getBondedAtoms(substreact)) == 1:
# 			mode = 3
# 			print('Mode 3: Abstraction')
# 		else:
# 			print('Error: You have specified abstraction, but the substrate atom is not terminal. Please check your input. Exiting...')
# 			return
# 	else:
# 		print('Error: You have specified abstraction, but the abstracting atom is not terminal. Please check your input. Exiting...')
# 		return
# 	if not skip:
# 		# generate xyz files
# 		strfiles,emsg,this_diag = tsgen(mode,args,rootdir,cc,substr,compreact,substreact,globs)
# 		# generate QC input files
# 		if args.qccode and not emsg:
# 			args.runtyp = 'ts'
# 			if args.charge and (isinstance(args.charge, list)):
# 				args.charge = args.charge[0]
# 			if args.spin and (isinstance(args.spin, list)):
# 				args.spin = args.spin[0]
# 			if args.qccode.lower() in 'terachem tc Terachem TeraChem TERACHEM TC':
# 				jobdirs = multitcgen(args,strfiles)
# 				print 'TeraChem input files generated!'
# 			elif 'gam' in args.qccode.lower():
# 				jobdirs = multigamgen(args,strfiles)
# 				print 'GAMESS input files generated!'
# 			elif 'qch' in args.qccode.lower():
# 				jobdirs = multiqgen(args,strfiles)
# 				print 'QChem input files generated!'
# 			else:
# 				print 'Only TeraChem, GAMESS and QChem are supported right now.\n'
# 		# generate jobscripts
# 		if args.jsched and not emsg:
# 			if args.jsched in 'SBATCH SLURM slurm sbatch':
# 				slurmjobgen(args,jobdirs)
# 				print 'SLURM jobscripts generated!'
# 			elif args.jsched in 'SGE Sungrid sge':
# 				sgejobgen(args,jobdirs)
# 				print 'SGE jobscripts generated!'
# 		if this_diag.sanity: # move to separate subdirectory if generated structure was bad
# 			fname = rootdir.rsplit('/',1)[-1]
# 			shutil.move(rootdir,rundir+'/badjobs/'+fname)
# 	elif not emsg:
# 		print 'Folder '+rootdir+' was skipped..\n'
# 	return emsg
=======
    return emsg
>>>>>>> 305321b4
<|MERGE_RESOLUTION|>--- conflicted
+++ resolved
@@ -89,115 +89,6 @@
                 break
     return samp
 
-<<<<<<< HEAD
-#####################################
-### constrained random generation ###
-#####################################
-
-
-def constrgen(rundir, args, globs):
-    emsg = False
-    # load global variables
-    licores = getlicores()
-    print('Random generation started..\n\n')
-    # if ligand constraint apply it now
-    ligs0 = []
-    ligocc0 = []
-    coord = False if not args.coord else int(args.coord)
-    if args.gui:
-        args.gui.iWtxt.setText('\n----------------------------------------------------------------------------------\n' +
-                               'Random generation started\nGenerating ligand combinations.\n\n'+args.gui.iWtxt.toPlainText())
-        args.gui.app.processEvents()
-    if args.lig:
-        for i, l in enumerate(args.lig):
-            ligs0.append(l)
-            ligentry, emsg = lig_load(l)  # check ligand
-            # update ligand
-            if ligentry:
-                args.lig[i] = ligentry.name
-            if emsg:
-                return False, emsg
-            if args.ligocc:
-                if len(args.ligocc) < i and len(args.lig) == 1:
-                    args.ligocc.append(coord)
-                elif len(args.ligocc) < i:
-                    args.ligocc.append(1)
-            else:
-                args.ligocc = []
-                if len(args.lig) == 1:
-                    args.ligocc.append(coord)
-                else:
-                    args.ligocc.append(1)
-            ligocc0.append(args.ligocc[i])
-            if args.lignum:
-                args.lignum = str(int(args.lignum) - 1)
-            # check for smiles
-            if not ligentry.denticity:
-                if args.smicat and len(args.smicat) >= i and args.smicat[i]:
-                    ligentry.denticity = len(args.smicat[i])
-                else:
-                    ligentry.denticity = 1
-            if coord:
-                coord -= int(args.ligocc[i])*ligentry.denticity
-            licores.pop(l, None)  # remove from dictionary
-    # check for ligand groups
-    licoresnew = dict()
-    if args.liggrp and 'all' != args.liggrp.lower():
-        for key in list(licores.keys()):
-            if args.liggrp.lower() in licores[key][3]:
-                if not args.ligctg or args.ligctg.lower() == 'all':
-                    licoresnew[key] = licores[key]
-                elif args.ligctg and args.ligctg.lower() in licores[key][3]:
-                    licoresnew[key] = licores[key]
-        licores = licoresnew
-    # remove aminoacids
-    licoresnew = dict()
-    for key in list(licores.keys()):
-        if 'aminoacid' not in licores[key][3]:
-            licoresnew[key] = licores[key]
-    licores = licoresnew
-    # get a sample of these combinations
-    samps = getconstsample(int(args.rgen[0]), args, licores, coord)
-    if len(samps) == 0:
-        if coord == 0:
-            args.lig = [a for a in ligs0]
-            args.ligocc = [int(a) for a in ligocc0]
-            # run structure generation
-            emsg = rungen(rundir, args, False, globs)
-        else:
-            if args.gui:
-                from molSimplify.Classes.mWidgets import mQDialogErr
-                qqb = mQDialogErr(
-                    'Error', 'No suitable ligand sets were found for random generation. Exiting...')
-                qqb.setParent(args.gui.wmain)
-            else:
-                emsg = 'No suitable ligand sets were found for random generation. Exiting...'
-                print(
-                    'No suitable ligand sets were found for random generation. Exiting...\n\n')
-            return args, emsg
-    # loop over samples
-    for combo in samps:
-        args.lig = [a for a in ligs0]
-        args.ligocc = [int(a) for a in ligocc0]
-        for cj in set(combo):
-            lcount = Counter(combo)
-            rocc = lcount[cj]
-            args.lig.append(list(licores.keys())[cj])
-            args.ligocc.append(rocc)
-        # check for keep Hydrogens
-        for iiH in range(len(ligs0), len(args.lig)):
-            opt = True if args.rkHs else False
-            if args.keepHs and len(args.keepHs) > iiH:
-                args.keepHs[iiH] = opt
-            elif args.keepHs:
-                args.keepHs.append(opt)
-            else:
-                args.keepHs = [opt]
-        emsg = rungen(rundir, args, False, globs)  # run structure generation
-    return args, emsg
-
-=======
->>>>>>> 305321b4
 # Generates multiple runs for different oxidation and spin states
 #  @param rundir Run directory
 #  @param args Namespace of arguments
@@ -672,211 +563,7 @@
                 qq.setParent(args.gui.wmain)
             else:
                 print(('Folder '+rootdir+' was skipped..\n'))
-<<<<<<< HEAD
     if write_files:
         return emsg # Default behavior
     else:
-        return strfiles, emsg, this_diag # Assume that user wants these if they're not writing files
-
-# ## Transition state generation
-# #  @param rundir Run directory
-# #  @param args Namespace of arguments
-# #  @param chspfname Folder name for charges and spins
-# #  @param globs Global variables
-# #  @return Error messages
-# def tsgen_supervisor(rundir,args,chspfname,globs):
-# 	emsg = False
-# 	# load specified core into a mol3D object
-# 	cc, emsg = core_load(args.core)
-# 	if emsg:
-# 		return emsg
-# 	cc.convert2mol3D()
-# 	subcores = getsubcores()
-# 	# load substrate molecule into a mol3D object
-# 	if len(args.substrate) > 1:
-# 		print('Currently only one substrate molecule is supported. Exiting...')
-# 		return
-# 	else:
-# 		substr, emsg = substr_load(args.substrate[0],subcores)
-# 	if emsg:
-# 		return emsg
-# 	substr.convert2mol3D()
-# 	##### fetch smart name
-# 	fname = name_TS(rundir,args.core,substr,args,bind=args.bind,bsmi=args.nambsmi)
-# 	if globs.debug:
-# 		print('fname is ' + str(fname))
-# 	rootdir = fname
-# 	# check for charges/spin
-# 	rootcheck = False
-# 	if (chspfname):
-# 		rootcheck = rootdir
-# 		rootdir = rootdir + '/'+chspfname
-# 	if (args.suff):
-# 		rootdir += args.suff
-# 	# check for mannual overwrite of
-# 	# directory name
-# 	if args.jobdir:
-# 		rootdir = rundir + args.jobdir
-# 	# check for top directory
-# 	skip = False
-# 	if  rootcheck and os.path.isdir(rootcheck) and not args.checkdirt and not skip:
-# 		args.checkdirt = True
-# 		if not args.rprompt:
-# 			flagdir=raw_input('\nDirectory '+rootcheck +' already exists. Keep both (k), replace (r) or skip (s) k/r/s: ')
-# 			if 'k' in flagdir.lower():
-# 				flagdir = 'keep'
-# 			elif 's' in flagdir.lower():
-# 					flagdir = 'skip'
-# 			else:
-# 				flagdir = 'replace'
-# 		else:
-# 			flagdir = 'replace'
-# 			# replace existing directory
-# 		if (flagdir=='replace'):
-# 			shutil.rmtree(rootcheck)
-# 			os.mkdir(rootcheck)
-# 		# skip existing directory
-# 		elif flagdir=='skip':
-# 			skip = True
-# 		# keep both (default)
-# 		else:
-# 			ifold = 1
-# 			while glob.glob(rootdir+'_'+str(ifold)):
-# 				ifold += 1
-# 				rootcheck += '_'+str(ifold)
-# 				os.mkdir(rootcheck)
-# 	elif rootcheck and (not os.path.isdir(rootcheck) or not args.checkdirt) and not skip:
-# 		if globs.debug:
-# 			print('rootcheck is  ' + str(rootcheck))
-# 		args.checkdirt = True
-# 		try:
-# 			os.mkdir(rootcheck)
-# 		except:
-# 			print 'Directory '+rootcheck+' can not be created. Exiting..\n'
-# 			return
-# 	# check for actual directory
-# 	if os.path.isdir(rootdir) and not args.checkdirb and not skip and not args.jobdir:
-# 		args.checkdirb = True
-# 		if not args.rprompt:
-# 			flagdir=raw_input('\nDirectory '+rootdir +' already exists. Keep both (k), replace (r) or skip (s) k/r/s: ')
-# 			if 'k' in flagdir.lower():
-# 				flagdir = 'keep'
-# 			elif 's' in flagdir.lower():
-# 					flagdir = 'skip'
-# 			else:
-# 				flagdir = 'replace'
-# 		else:
-# 			#qqb = qBoxFolder(args.gui.wmain,'Folder exists','Directory '+rootdir+' already exists. What do you want to do?')
-# 			#flagdir = qqb.getaction()
-# 			flagdir = 'replace'
-# 		# replace existing directory
-# 		if (flagdir=='replace'):
-# 			shutil.rmtree(rootdir)
-# 			os.mkdir(rootdir)
-# 		# skip existing directory
-# 		elif flagdir=='skip':
-# 			skip = True
-# 		# keep both (default)
-# 		else:
-# 			ifold = 1
-# 			while glob.glob(rootdir+'_'+str(ifold)):
-# 				ifold += 1
-# 			rootdir += '_'+str(ifold)
-# 			os.mkdir(rootdir)
-# 	elif not os.path.isdir(rootdir) or not args.checkdirb and not skip:
-# 		if not os.path.isdir(rootdir):
-# 			args.checkdirb = True
-# 			os.mkdir(rootdir)
-# 	####################################
-# 	############ GENERATION ############
-# 	####################################
-# 	# determine TS generation mode/reaction type
-# 	# 1: oxidative addition of a single group to an unsaturated complex (e.g., Fe(II) + O2 -> Fe(III)-O-O)
-# 	# 2: oxidative addition of two groups to an unsaturated complex (e.g., Pd + CH4 -> Pd(H)(CH3))
-# 	# 3: abstraction (ligand only reaction) (e.g., Fe(IV)=O + CH4 -> Fe(III)-OH + CH3)
-# 	# 1: compreact is the metal center, substreact is one atom
-# 	# 2: compreact is the metal center, substreact is two bonded atoms
-# 	# 3: compreact is not the metal center and bonded to only one atom, substreact is one atom
-# 	if len(args.compreact) == 1:
-# 		compreact = int(args.compreact[0]) - 1 # one-indexed in input
-# 	else:
-# 		print('Error: Currently only one complex reacting atom is supported. Exiting...')
-# 		return
-# 	if cc.getAtom(compreact).ismetal():
-# 		if len(args.substreact) == 1:
-# 			substreact = int(args.substreact[0]) - 1 # one-indexed in input
-# 			if len(substr.getBondedAtoms(substreact)) == 1:
-# 				if len(cc.getBondedAtomsOct(compreact)) < 6:
-# 					mode = 1
-# 					print('Mode 1: oxidative addition of a single group')
-# 				else:
-# 					print('Error: You have specified oxidative addition of a single group, but the metal atom is not unsaturated. Please check your input. Exiting...')
-# 					return
-# 			else:
-# 				print('Error: You have specified oxidative addition of a single group, but the substrate atom is not terminal. Please check your input. Exiting...')
-# 				return
-# 		elif len(args.substreact) == 2:
-# 			if int(args.substreact[1]) in substr.getBondedAtoms(int(args.substreact[0])):
-# 				if len(cc.getBondedAtomsOct(compreact)) < 5:
-# 					substreact = [int(i) - 1 for i in args.substreact] # one-indexed in input
-# 					mode = 2
-# 					print('Mode 2: oxidative addition of two groups')
-# 				else:
-# 					print('Error: You have specified oxidative addition of two groups, but the metal atom does not have two available empty sites. Please check your input. Exiting...')
-# 					return
-# 			else:
-# 				print('Error: You have specified oxidative addition of two groups, but the two substrate groups are not bonded. Please check your input. Exiting...')
-# 				return
-# 	elif len(cc.getBondedAtoms(compreact)) == 1:
-# 		if len(args.substreact) == 1:
-# 			substreact = int(args.substreact[0]) - 1 # one-indexed in input
-# 		else:
-# 			print('Error: You have specified abstraction, but specified more than one substrate atom. Please check your input. Exiting...')
-# 			return
-# 		if len(substr.getBondedAtoms(substreact)) == 1:
-# 			mode = 3
-# 			print('Mode 3: Abstraction')
-# 		else:
-# 			print('Error: You have specified abstraction, but the substrate atom is not terminal. Please check your input. Exiting...')
-# 			return
-# 	else:
-# 		print('Error: You have specified abstraction, but the abstracting atom is not terminal. Please check your input. Exiting...')
-# 		return
-# 	if not skip:
-# 		# generate xyz files
-# 		strfiles,emsg,this_diag = tsgen(mode,args,rootdir,cc,substr,compreact,substreact,globs)
-# 		# generate QC input files
-# 		if args.qccode and not emsg:
-# 			args.runtyp = 'ts'
-# 			if args.charge and (isinstance(args.charge, list)):
-# 				args.charge = args.charge[0]
-# 			if args.spin and (isinstance(args.spin, list)):
-# 				args.spin = args.spin[0]
-# 			if args.qccode.lower() in 'terachem tc Terachem TeraChem TERACHEM TC':
-# 				jobdirs = multitcgen(args,strfiles)
-# 				print 'TeraChem input files generated!'
-# 			elif 'gam' in args.qccode.lower():
-# 				jobdirs = multigamgen(args,strfiles)
-# 				print 'GAMESS input files generated!'
-# 			elif 'qch' in args.qccode.lower():
-# 				jobdirs = multiqgen(args,strfiles)
-# 				print 'QChem input files generated!'
-# 			else:
-# 				print 'Only TeraChem, GAMESS and QChem are supported right now.\n'
-# 		# generate jobscripts
-# 		if args.jsched and not emsg:
-# 			if args.jsched in 'SBATCH SLURM slurm sbatch':
-# 				slurmjobgen(args,jobdirs)
-# 				print 'SLURM jobscripts generated!'
-# 			elif args.jsched in 'SGE Sungrid sge':
-# 				sgejobgen(args,jobdirs)
-# 				print 'SGE jobscripts generated!'
-# 		if this_diag.sanity: # move to separate subdirectory if generated structure was bad
-# 			fname = rootdir.rsplit('/',1)[-1]
-# 			shutil.move(rootdir,rundir+'/badjobs/'+fname)
-# 	elif not emsg:
-# 		print 'Folder '+rootdir+' was skipped..\n'
-# 	return emsg
-=======
-    return emsg
->>>>>>> 305321b4
+        return strfiles, emsg, this_diag # Assume that user wants these if they're not writing files