--- conflicted
+++ resolved
@@ -67,13 +67,7 @@
     rescaled_output = data_rescale(ANN_prediction, train_mean_y, train_var_y)
 
     # Get latent vectors for training data and queried data
-<<<<<<< HEAD
-    train_x = pd.DataFrame(
-        load_training_data(predictor_name),
-        columns=train_vars).astype(float)
-=======
     train_x = pd.DataFrame(load_training_data(predictor_name), columns=train_vars).astype(float)
->>>>>>> 4e6d826e
     get_outputs = K.function([my_ANN.layers[0].input, K.learning_phase()],
                              [my_ANN.layers[len(my_ANN.layers) - 2].output])
     normalized_train = data_normalize(train_x, train_mean_x, train_var_x)
