--- conflicted
+++ resolved
@@ -54,13 +54,9 @@
     df_use = df[fnames + lname]
     shape = df_use.shape[0]
     df_use = df_use.dropna()
-<<<<<<< HEAD
     for key in df_use:
         df_use = df_use[df_use[key] != "undef"]
     print("data reduce (%d ->  %d) because of NaN." % (shape, df_use.shape[0]))
-=======
-    print(("data reduce (%d ->  %d) because of NaN." % (shape, df_use.shape[0])))
->>>>>>> 66e42e7c
     return df_use, fnames, lname
 
 
@@ -93,13 +89,8 @@
     if not 'clf' in predictor:
         print(("mae: ", metrics))
     else:
-<<<<<<< HEAD
         print("accuracy: ", metrics)
     return model, history
-=======
-        print(("accuracy: ", metrics))
-    return model
->>>>>>> 66e42e7c
 
 
 def retrain(predictor, user, pwd,
@@ -110,7 +101,8 @@
     db = connect2db(user, pwd, host, port, database, auth)
     df, fnames, lname = extract_data_from_db(predictor, db, collection, constraints=constraints)
     X_train, X_test, y_train, y_test = normalize_data(df, fnames, lname, predictor, frac=frac)
-    model, history = train_model(predictor, X_train, X_test, y_train, y_test, epochs=epochs, batch_size=batch_size)
+    model, history = train_model(predictor, X_train, X_test, y_train, y_test,
+                                 epochs=epochs, batch_size=batch_size)
     model_dict = {}
     model_dict.update({"predictor": predictor})
     model_dict.update({"constraints": str(constraints)})
