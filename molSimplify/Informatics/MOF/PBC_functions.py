import numpy as np
import itertools
import networkx as nx
from scipy.spatial import distance
from scipy import sparse
import copy
from molSimplify.Informatics.MOF.atomic import organic, non_metals, noble_gases, metalloids, lanthanides, actinides, transition_metals
from molSimplify.Informatics.MOF.atomic import alkali, alkaline_earth, main_group, metals
from molSimplify.Informatics.MOF.atomic import METALS, MASS, COVALENT_RADII

deg2rad = np.pi/180.0
def readcif(name):
    with open(name , 'r') as fi:
        EIF = fi.readlines()
        cond=True
        cond2=False
        atom_props_count=0
        atomlines=[]
        counter=0
        cell_parameter_boundary=[0.0,0.0]
        for line in EIF:
            line_stripped=line.strip()
            if (not line) or line_stripped.startswith("#"):
                continue
            line_splitted=line.split()
            
            if line_stripped.startswith("_cell_length_a"):
                temp = line_splitted[1].replace(')','')
                temp = temp.replace('(','')
                cell_a=float(temp)
                cell_parameter_boundary[0]=counter+1
            elif line_stripped.startswith("_cell_length_b"):
                temp = line_splitted[1].replace(')','')
                temp = temp.replace('(','')
                cell_b=float(temp)
            elif line_stripped.startswith("_cell_length_c"):
                temp = line_splitted[1].replace(')','')
                temp = temp.replace('(','')
                cell_c=float(temp)
            elif line_stripped.startswith("_cell_angle_alpha"):
                temp = line_splitted[1].replace(')','')
                temp = temp.replace('(','')
                cell_alpha=float(temp)
            elif line_stripped.startswith("_cell_angle_beta"):
                temp = line_splitted[1].replace(')','')
                temp = temp.replace('(','')
                cell_beta=float(temp)
            elif line_stripped.startswith("_cell_angle_gamma"):
                temp = line_splitted[1].replace(')','')
                temp = temp.replace('(','')
                cell_gamma=float(temp)
                cell_parameter_boundary[1]=counter+1
            if cond2 and line_stripped.startswith("loop_"):
                break
            else:
                if line_stripped.startswith("_atom") :
                    atom_props_count+=1
                    if line_stripped=="_atom_site_label":
                        type_index=atom_props_count-1
                    elif line_stripped=="_atom_site_fract_x":
                        fracx_index=atom_props_count-1
                    elif line_stripped=="_atom_site_fract_y":
                        fracy_index=atom_props_count-1
                    elif line_stripped=="_atom_site_fract_z":
                        fracz_index=atom_props_count-1
                    elif "charge" in line_stripped:
                        charge_index=atom_props_count-1
        
                    cond2=True
                elif cond2:
                    if len(line_splitted)==atom_props_count:
                        atomlines.append(line)
        
            counter+=1
        
        positions=[]
        numbers=[]
        atomtypes=[]
        atoms=[]
        for cn,at in enumerate(atomlines):
            ln=at.strip().split()
            positions.append([float(ln[fracx_index].replace('(','').replace(')','')),
                              float(ln[fracy_index].replace('(','').replace(')','')),
                              float(ln[fracz_index].replace('(','').replace(')',''))])
            ln[type_index] = ln[type_index].strip("_")
            at_type=''.join([i for i in ln[type_index] if not i.isdigit()])
            atomtypes.append(at_type)

        cpar=np.array([cell_a,cell_b,cell_c,cell_alpha, cell_beta,cell_gamma])
        positions = np.array(positions)
        return cpar, atomtypes,positions

def compute_image_flag(cell,fcoord1,fcoord2):
    invcell=np.linalg.inv(cell)
    supercells = np.array(list(itertools.product((-1, 0, 1), repeat=3)))
    fcoords = fcoord2 + supercells
    coords = np.array([np.dot(j, cell) for j in fcoords])
    coord1 = np.dot(fcoord1, cell)
    dists = distance.cdist([coord1], coords)
    dists = dists[0].tolist()
    image = dists.index(min(dists))
    return supercells[image]


def linker_length(adjmat,anchors):
    rows, cols = np.where(adjmat == 1)
    edges = zip(rows.tolist(), cols.tolist())
    gr = nx.Graph()
    gr.add_edges_from(edges)
    max_length = 0
    min_length = 1000
    for i,j in itertools.combinations(anchors, 2):
        max_length=max(len(nx.shortest_path(gr,i,j))-1,max_length)
        min_length=min(len(nx.shortest_path(gr,i,j))-1,min_length)
    return(min_length,max_length)

def slice_mat(mat,atoms):
    return np.array(mat[np.ix_(list(atoms),list(atoms))])


def ligand_detect(cell,cart_coords,adj_mat,anchorlist):
    invcell=np.linalg.inv(cell)
    fcoords=np.dot(cart_coords,invcell)
    connected_components=[0]
    checked=[]
    periodic_images=[]
    if 0 in anchorlist:
        periodic_images.append(np.array([0,0,0]))
    counter=0
    while len(connected_components) < len(cart_coords):
        current_node = connected_components[counter]
        for j,v in enumerate(adj_mat[current_node]):
            if v==1 and (j not in checked) and (j not in connected_components):
                image_flag =compute_image_flag(cell,fcoords[current_node],fcoords[j]) 
                fcoords[j]+= image_flag
                connected_components.append(j)
                checked.append(j)
                if j in anchorlist:
                    periodic_images.append(image_flag)
        counter+=1
    return np.array(periodic_images)


def XYZ_connected(cell,cart_coords,adj_mat):
    invcell=np.linalg.inv(cell)
    fcoords=np.dot(cart_coords,invcell)
    connected_components=[0]
    checked=[]
    counter=0
    import networkx as nx
    from scipy import sparse
    n_components, labels_components = sparse.csgraph.connected_components(csgraph=adj_mat, directed=False, return_labels=True)
    # print(n_components,'comp',labels_components)
    tested_index = 0
    index_counter = 0
    while len(connected_components) < len(cart_coords):
        try:
            current_node = connected_components[counter]
        except:
            indices = [i for i, x in enumerate(labels_components) if x == tested_index]
            current_node = indices[index_counter]
            # print(current_node,indices)
            
            if index_counter == (len(indices)-1):
                tested_index += 1
                index_counter = 0
            else:
                index_counter += 1
        for j,v in enumerate(adj_mat[current_node]):
            if v==1 and (j not in checked) and (j not in connected_components):
                fcoords[j]+=compute_image_flag(cell,fcoords[current_node],fcoords[j])
                connected_components.append(j)
                checked.append(j)
            # print(connected_components)
        counter+=1
    return fcoords

def writeXYZfcoords(filename,atoms,cell,fcoords):
    with open(filename,"w") as fo:
        fo.write("%i\n\n"%len(atoms))
        for i,fcoord in enumerate(fcoords):
            cart_coord=np.dot(fcoord,cell)
            s="%10.2f %10.2f %10.2f"%(cart_coord[0],cart_coord[1],cart_coord[2])
            fo.write("%s %s\n"%(atoms[i],s))

def writeXYZandGraph(filename,atoms,cell,fcoords,molgraph):
    with open(filename,"w") as fo:
        fo.write("%i\n\n"%len(atoms))
        for i,fcoord in enumerate(fcoords):
            cart_coord=np.dot(fcoord,cell)
            s="%10.2f %10.2f %10.2f"%(cart_coord[0],cart_coord[1],cart_coord[2])
            fo.write("%s %s\n"%(atoms[i],s))
    tmpstr=",".join([at for at in atoms])
    np.savetxt(filename[:-4]+".net",molgraph,fmt="%i",delimiter=",",header=tmpstr)


def returnXYZandGraph(filename,atoms,cell,fcoords,molgraph):
    coord_list = []
    for i,fcoord in enumerate(fcoords):
        cart_coord=np.dot(fcoord,cell)
        coord_list.append([cart_coord[0],cart_coord[1],cart_coord[2]])
    tmpstr=",".join([at for at in atoms])
<<<<<<< HEAD
    np.savetxt(filename[:-4]+".net",molgraph,fmt="%i",delimiter=",",header=tmpstr)
=======
    if filename != None: 
        np.savetxt(filename[:-4]+".net",molgraph,fmt="%i",delimiter=",",header=tmpstr)
>>>>>>> 3f1111a1
    return coord_list, molgraph

def writeXYZcoords(filename,atoms,coords):
    with open(filename,"w") as fo:
        fo.write("%i\n\n"%len(atoms))
        for i,cart_coord in enumerate(coords):
            s="%10.2f %10.2f %10.2f"%(cart_coord[0],cart_coord[1],cart_coord[2])
            fo.write("%s %s\n"%(atoms[i],s))
    return

def writeXYZcoords_withcomment(filename,atoms,coords,comment):
    with open(filename,"w") as fo:
        fo.write("%i\n"%len(atoms))
        fo.write("%s\n"%comment)
        for i,cart_coord in enumerate(coords):
            s="%10.2f %10.2f %10.2f"%(cart_coord[0],cart_coord[1],cart_coord[2])
            fo.write("%s %s\n"%(atoms[i],s))
    return
def write2file(pt,fn,st):
    with open(pt+fn, "a") as fo:
        fo.write(st)

def write_cif(fname,cellprm,fcoords,atom_labels):
   with open(fname,'w') as f_cif:
       f_cif.write("data_I\n")
       f_cif.write("_chemical_name_common  \'%s\'\n"%(fname.strip(".cif")))
       f_cif.write("_cell_length_a %8.05f\n"%(cellprm[0]))
       f_cif.write("_cell_length_b %8.05f\n"%(cellprm[1]))
       f_cif.write("_cell_length_c %8.05f\n"%(cellprm[2]))
       f_cif.write("_cell_angle_alpha %4.05f\n"%(cellprm[3]))
       f_cif.write("_cell_angle_beta  %4.05f\n"%(cellprm[4]))
       f_cif.write("_cell_angle_gamma %4.05f\n"%(cellprm[5]))
       f_cif.write("_space_group_name_H-M_alt      \'P 1\'\n\n\n")
       f_cif.write("loop_\n_space_group_symop_operation_xyz\n  'x, y, z' \n\n")
       f_cif.write("loop_\n")
       f_cif.write("_atom_site_label\n")
       f_cif.write("_atom_site_fract_x\n")
       f_cif.write("_atom_site_fract_y\n")
       f_cif.write("_atom_site_fract_z\n")
       f_cif.write("_atom_site_type_symbol\n")
       for i,atom in enumerate(atom_labels):
           f_cif.write("%-5s %8s %8s %8s %5s\n"%(atom,fcoords[i,0],fcoords[i,1],fcoords[i,2],"%s"%(atom)))
    
def min_img_distance(coords1, coords2, cell):
    invcell=np.linalg.inv(cell)
    one = np.dot(coords1,invcell) % 1
    two = np.dot(coords2,invcell) % 1
    three = np.around(one - two)
    four = np.dot(one - two - three, cell)
    return np.linalg.norm(four)

def cell_to_cellpar(cell, radians=False):
    lengths = [np.linalg.norm(v) for v in cell]
    angles = []
    for i in range(3):
        j = i - 1
        k = i - 2
        ll = lengths[j] * lengths[k]
        if ll > 1e-16:
            x = np.dot(cell[j], cell[k]) / ll
            angle = 180.0 / np.pi * np.arccos(x)
        else:
            angle = 90.0
        angles.append(angle)
    if radians:
        angles = [angle * np.pi / 180 for angle in angles]
    return np.array(lengths + angles)

def findPaths(G,u,n):
    if n==0:
        return [[u]]
    paths = [[u]+path for neighbor in G.neighbors(u) for path in findPaths(G,neighbor,n-1) if u not in path]
    return paths

def fractional2cart(fcoord,cell):
    return np.dot(fcoord,cell)

def min_img_distance2(coord1, coord2, cell):
    invcell=np.linalg.inv(cell)
    supercells = np.array(list(itertools.product((-1, 0, 1), repeat=3)))
    fcoords = np.dot(coord2,invcell) + supercells
    coords = np.array([np.dot(j,cell) for j in fcoords])
    dists = distance.cdist([coord1], coords)
    return np.amin(dists)


def frac_coord(coord,cell):
    invcell=np.linalg.inv(cell)
    return np.dot(coord,invcell)

def compute_distance_matrix(cell,cart_coords):
    distance_matrix=np.zeros([len(cart_coords),len(cart_coords)])
    for i in range(len(cart_coords)):
        for j in range(i+1,len(cart_coords)):
            d=min_img_distance(cart_coords[i],cart_coords[j],cell)
            distance_matrix[i,j]=d
            distance_matrix[j,i]=d

    return distance_matrix

def compute_distance_matrix2(cell,cart_coords):
    distance_matrix=np.zeros([len(cart_coords),len(cart_coords)])
    for i in range(len(cart_coords)):
        for j in range(i+1,len(cart_coords)):
            d=min_img_distance2(cart_coords[i],cart_coords[j],cell)
            distance_matrix[i,j]=d
            distance_matrix[j,i]=d

    return distance_matrix

def compute_distance_matrix3(cell, cart_coords, num_cells = 1):
    pos = np.arange(-num_cells, num_cells+1, 1)
    combos = np.array(np.meshgrid(pos, pos, pos)).T.reshape(-1,3)
    shifts = np.sum(np.expand_dims(cell, axis=0)*np.expand_dims(combos, axis=-1), axis=1)
    # NxNxCells distance array
    shifted = np.expand_dims(cart_coords, axis=1) + np.expand_dims(shifts, axis=0)
    dist = np.expand_dims(np.expand_dims(cart_coords, axis=1), axis=1) - np.expand_dims(shifted,axis=0)
    dist = np.sqrt(np.sum(np.square(dist), axis=-1))
    # But we want only min
    distance_matrix = np.min(dist, axis=-1)
    return distance_matrix


def make_graph_from_nodes_edges(nodes,edges,attribs):
    gr = nx.Graph()
    [gr.add_node(n,atomicNum=at) for n,at in zip(nodes,attribs)]
    #gr.add_nodes_from(nodes)
    gr.add_edges_from(edges)
    return gr

def mkcell(params):
    """Update the cell representation to match the parameters."""
    a_mag, b_mag, c_mag = params[:3]
    alpha, beta, gamma = [x * deg2rad for x in params[3:]]
    a_vec = np.array([a_mag, 0.0, 0.0])
    b_vec = np.array([b_mag * np.cos(gamma), b_mag * np.sin(gamma), 0.0])
    c_x = c_mag * np.cos(beta)
    c_y = c_mag * (np.cos(alpha) - np.cos(gamma) * np.cos(beta)) / np.sin(gamma)
    c_vec = np.array([c_x, c_y, (c_mag**2 - c_x**2 - c_y**2)**0.5])
    return np.array([a_vec, b_vec, c_vec])

def make_supercell(cell,atoms,fcoords,exp_coeff):
    supercell = np.multiply(cell.T, exp_coeff).T
    superatoms=[]
    superfcoords=[]
    for i in range(exp_coeff[0]):
        for j in range(exp_coeff[1]):
            for k in range(exp_coeff[2]):
                for na,atom in enumerate(atoms):
                    cpatom={}
                    fc=fcoords[na]
                    fx = fc[0]/exp_coeff[0] + float(i)/exp_coeff[0]
                    fy = fc[1]/exp_coeff[1] + float(j)/exp_coeff[1]
                    fz = fc[2]/exp_coeff[2] + float(k)/exp_coeff[2]
                    superfcoords.append([fx,fy,fz])
                    superatoms.append(atom)
    superfcoords= np.array(superfcoords)
    return supercell,superatoms,superfcoords


def compute_adj_matrix(distance_mat,allatomtypes):
    adj_matrix=np.zeros(distance_mat.shape)
    for i,e1 in enumerate(allatomtypes[:-1]):
        for j,e2 in enumerate(allatomtypes[i+1:]):
            elements = set([e1, e2])
            if (elements < metals): # FIXME no metal-metal bond allowed
                continue
            rad = (COVALENT_RADII[e1] + COVALENT_RADII[e2])
            dist = distance_mat[i,i+j+1]
            # check for atomic overlap:
            if dist < min(COVALENT_RADII[e1] , COVALENT_RADII[e2]):
                print("atomic overlap!")
                raise NotImplementedError
            tempsf = 0.9
            # probably a better way to fix these kinds of issues..
            if (set("F") < elements) and  (elements & metals):
                tempsf = 0.8
            if (set("C") < elements) and  (elements & metals):
                tempsf = 0.95
            if (set("H") < elements) and  (elements & metals) and (not elements & alkali):
                tempsf = 0.75 

            if (set("O") < elements) and (elements & metals):
                tempsf = 0.85
            if (set("N") < elements) and (elements & metals):
                tempsf = 0.82
            # fix for water particle recognition.
            if(set(["O", "H"]) <= elements):
                tempsf = 0.8
            # very specific fix for Michelle's amine appended MOF
            if(set(["N","H"]) <= elements):
                tempsf = 0.67
            if(set(["Mg","N"]) <= elements):
                tempsf = 0.80
            if(set(["C","H"]) <= elements):
                tempsf = 0.80
            if(set(["K"]) <= elements):
                tempsf = 0.95
            if(lanthanides & elements):
                tempsf = 0.95
            if(elements ==set(["C"]) ):
                tempsf = 0.85
            if dist*tempsf < rad: # and not (alkali & elements):
                adj_matrix[i,i+j+1]=1
                adj_matrix[i+j+1,i]=1
    return sparse.csr_matrix(adj_matrix)



def get_closed_subgraph(linkers, SBUlist, adj_matrix):
    ###############################################################################
    # This part separates the linkers into their respective subgraphs             #
    # First element is the things you want to find subgraphs of.                  #
    # If this is the linkers, you input that as the first.                        #
    # If you input the SBU as the first, then you get the subgraphs of the SBU.   #
    # The second element tells you what part of the matrix is NOT what you want.  #
    # If we want subgraphs of linkers, we want to exclude the SBU.                #
    ###############################################################################

    linkers_sub = linkers.copy()
    linker_list = []
    linker_subgraphlist = []
    counter = 0
    while len(linkers_sub)>0:
        counter += 1
        if counter > 5000:
            break
        start_idx = list(linkers_sub)[0]
        current_linker_list = set([start_idx])
        checked_list = set()
        while len(checked_list) <= len(current_linker_list):
            loop_over = np.nonzero(adj_matrix[start_idx])[1]
            current_linker_list.update(np.nonzero(adj_matrix[start_idx])[1])
            current_linker_list = current_linker_list-SBUlist
            checked_list.add(start_idx)
            for val in loop_over:
                if (not val in SBUlist):
                    current_linker_list.update(np.nonzero(adj_matrix[val])[1])
            left_to_check = current_linker_list-checked_list-SBUlist
            if len(left_to_check) == 0:
                break
            else:
                start_idx = list(left_to_check)[0]
        current_linker_list = current_linker_list - SBUlist
        linkers_sub = linkers_sub - current_linker_list
        ####### We want to return both the linker itself as well as the subgraph corresponding to it.
        linker_list.append(list(current_linker_list))
        linker_subgraphlist.append(adj_matrix[np.ix_(list(current_linker_list),list(current_linker_list))])
    return linker_list, linker_subgraphlist

def include_extra_shells(SBUlists,subgraphlists , molcif ,adjmat ):
    SBUs=[]
    subgraphs=[]
    for SBU in SBUlists:
        for zero_first_shell in copy.deepcopy(SBU):
            for val in  molcif.getBondedAtomsSmart(zero_first_shell):
                SBU.append(val)
        SBUset = set(SBU)
        SBUs.append(list(SBUset))
        subgraphs.append(adjmat[np.ix_(list(SBUset),list(SBUset))])
    return SBUs,subgraphs<|MERGE_RESOLUTION|>--- conflicted
+++ resolved
@@ -200,12 +200,8 @@
         cart_coord=np.dot(fcoord,cell)
         coord_list.append([cart_coord[0],cart_coord[1],cart_coord[2]])
     tmpstr=",".join([at for at in atoms])
-<<<<<<< HEAD
-    np.savetxt(filename[:-4]+".net",molgraph,fmt="%i",delimiter=",",header=tmpstr)
-=======
     if filename != None: 
         np.savetxt(filename[:-4]+".net",molgraph,fmt="%i",delimiter=",",header=tmpstr)
->>>>>>> 3f1111a1
     return coord_list, molgraph
 
 def writeXYZcoords(filename,atoms,coords):
