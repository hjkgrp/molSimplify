--- conflicted
+++ resolved
@@ -842,12 +842,8 @@
                 print(f"dist is {dist} and the cutoff is {min(COVALENT_RADII[e1] , COVALENT_RADII[e2])}")
                 if handle_overlap:
                     overlap_atoms.append(i+j+1) # The atom with index i+j+1 overlapped with another atom.
-<<<<<<< HEAD
                     # Currently, code does not consider whether atom i is already in overlap_atoms and will be removed.
                 else:   
-=======
-                else:
->>>>>>> 08793221
                     print('Overlapping atoms! Error')
                     raise NotImplementedError # Exit the function.
             tempsf = 0.9 # This is modified below under certain conditions, to account for looser or tigher bonding.
