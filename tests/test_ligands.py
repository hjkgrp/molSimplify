--- conflicted
+++ resolved
@@ -40,11 +40,7 @@
         for line in lines:
             if 'CHG' in line:
                 # Should be in the following format:
-<<<<<<< HEAD
                 # "M  CHG  n aaa vvv\n"
-=======
-                # "M  CHGnn8 aaa vvv\n"
->>>>>>> 56ab21b3
                 # Where 'n' the number first number after 'CHG' states how
                 # many atom/charge pairs (8 characters each) follow.
                 n_charges = int(line[6:9])
