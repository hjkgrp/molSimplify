--- conflicted
+++ resolved
@@ -26,11 +26,7 @@
     mol1 = xyz2mol3D(xyz1)
     mol2 = xyz2mol3D(xyz2)
     rmsd12 = mol1.rmsd(mol2)
-<<<<<<< HEAD
-    print('rmsd is ' +'{0:.4f}'.format(rmsd12))
-=======
     print('rmsd is ' +'{0:.2f}'.format(rmsd12))
->>>>>>> 4006a5e1
     if rmsd12 < thresh:
         fuzzyEqual=True
     return fuzzyEqual
