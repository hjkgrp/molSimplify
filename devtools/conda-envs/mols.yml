channels:
  - conda-forge
dependencies:
  - openbabel
  - tensorflow-base >2.0, <2.14
  - scikit-learn
  - pyyaml
  - pandas
  - scipy
  - libffi
  - networkx >=2.7
  - importlib_resources
  - pip
  - pip:
    - pytest
    - pytest-resource-path

  # Optional
  # GUI / plotting
  # - pyqt
  # - qt
  - matplotlib
  # Database
  - pymongo
  # PDB interaction
  - beautifulsoup4
  # Machine learning
  #- pytorch::pytorch
  #- hyperopt
  # QM interfaces
<<<<<<< HEAD
<<<<<<< HEAD
  - xtb
  - libgcc <15
=======
  - xtb <6.7
>>>>>>> origin/mof_functionalization
=======
  - xtb <6.7
  - libgcc <15
>>>>>>> 48d8b5de
  #- psi4::psi4<|MERGE_RESOLUTION|>--- conflicted
+++ resolved
@@ -28,15 +28,6 @@
   #- pytorch::pytorch
   #- hyperopt
   # QM interfaces
-<<<<<<< HEAD
-<<<<<<< HEAD
-  - xtb
-  - libgcc <15
-=======
-  - xtb <6.7
->>>>>>> origin/mof_functionalization
-=======
   - xtb <6.7
   - libgcc <15
->>>>>>> 48d8b5de
   #- psi4::psi4